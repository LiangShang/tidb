// Copyright 2015 PingCAP, Inc.
//
// Licensed under the Apache License, Version 2.0 (the "License");
// you may not use this file except in compliance with the License.
// You may obtain a copy of the License at
//
//     http://www.apache.org/licenses/LICENSE-2.0
//
// Unless required by applicable law or agreed to in writing, software
// distributed under the License is distributed on an "AS IS" BASIS,
// See the License for the specific language governing permissions and
// limitations under the License.

package executor_test

import (
	"flag"
	"fmt"
	"os"
	"strings"
	"sync"
	"testing"
	"time"

	"github.com/juju/errors"
	"github.com/ngaut/log"
	. "github.com/pingcap/check"
	pb "github.com/pingcap/kvproto/pkg/kvrpcpb"
	"github.com/pingcap/tidb"
	"github.com/pingcap/tidb/context"
	"github.com/pingcap/tidb/domain"
	"github.com/pingcap/tidb/executor"
	"github.com/pingcap/tidb/expression"
	"github.com/pingcap/tidb/inspectkv"
	"github.com/pingcap/tidb/kv"
	"github.com/pingcap/tidb/model"
	"github.com/pingcap/tidb/mysql"
	"github.com/pingcap/tidb/parser"
	"github.com/pingcap/tidb/plan"
	"github.com/pingcap/tidb/sessionctx"
	"github.com/pingcap/tidb/sessionctx/variable"
	"github.com/pingcap/tidb/store/tikv"
	mocktikv "github.com/pingcap/tidb/store/tikv/mock-tikv"
	"github.com/pingcap/tidb/store/tikv/tikvrpc"
	"github.com/pingcap/tidb/terror"
	"github.com/pingcap/tidb/util/testkit"
	"github.com/pingcap/tidb/util/testleak"
	"github.com/pingcap/tidb/util/testutil"
	"github.com/pingcap/tidb/util/types"
	goctx "golang.org/x/net/context"
)

func TestT(t *testing.T) {
	CustomVerboseFlag = true
	TestingT(t)
}

var _ = Suite(&testSuite{})

type testSuite struct {
	cluster   *mocktikv.Cluster
	mvccStore *mocktikv.MvccStore
	store     kv.Storage
	*parser.Parser
}

var mockTikv = flag.Bool("mockTikv", true, "use mock tikv store in executor test")

func (s *testSuite) SetUpSuite(c *C) {
	expression.TurnOnNewExprEval = true
	s.Parser = parser.New()
	flag.Lookup("mockTikv")
	useMockTikv := *mockTikv
	if useMockTikv {
		s.cluster = mocktikv.NewCluster()
		mocktikv.BootstrapWithSingleStore(s.cluster)
		s.mvccStore = mocktikv.NewMvccStore()
		store, err := tikv.NewMockTikvStore(
			tikv.WithCluster(s.cluster),
			tikv.WithMVCCStore(s.mvccStore),
		)
		c.Assert(err, IsNil)
		s.store = store
		tidb.SetSchemaLease(0)
		tidb.SetStatsLease(0)
	} else {
		store, err := tidb.NewStore("memory://test/test")
		c.Assert(err, IsNil)
		s.store = store
	}
	_, err := tidb.BootstrapSession(s.store)
	c.Assert(err, IsNil)
	logLevel := os.Getenv("log_level")
	log.SetLevelByString(logLevel)
}

func (s *testSuite) TearDownSuite(c *C) {
	s.store.Close()
	expression.TurnOnNewExprEval = false
}

func (s *testSuite) cleanEnv(c *C) {
	tk := testkit.NewTestKit(c, s.store)
	tk.MustExec("use test")
	r := tk.MustQuery("show tables")
	for _, tb := range r.Rows() {
		tableName := tb[0]
		tk.MustExec(fmt.Sprintf("drop table %v", tableName))
	}
}

func (s *testSuite) TestAdmin(c *C) {
	defer func() {
		s.cleanEnv(c)
		testleak.AfterTest(c)()
	}()
	tk := testkit.NewTestKit(c, s.store)
	tk.MustExec("use test")
	tk.MustExec("drop table if exists admin_test")
	tk.MustExec("create table admin_test (c1 int, c2 int, c3 int default 1, index (c1))")
	tk.MustExec("insert admin_test (c1) values (1),(2),(NULL)")
	r, err := tk.Exec("admin show ddl")
	c.Assert(err, IsNil)
	row, err := r.Next()
	c.Assert(err, IsNil)
	c.Assert(row.Data, HasLen, 7)
	txn, err := s.store.Begin()
	c.Assert(err, IsNil)
	ddlInfo, err := inspectkv.GetDDLInfo(txn)
	c.Assert(err, IsNil)
	c.Assert(row.Data[0].GetInt64(), Equals, ddlInfo.SchemaVer)
	// TODO: Pass this test.
	// rowOwnerInfos := strings.Split(row.Data[1].GetString(), ",")
	// ownerInfos := strings.Split(ddlInfo.Owner.String(), ",")
	// c.Assert(rowOwnerInfos[0], Equals, ownerInfos[0])
	c.Assert(row.Data[2].GetString(), Equals, "")
	bgInfo, err := inspectkv.GetBgDDLInfo(txn)
	c.Assert(err, IsNil)
	c.Assert(row.Data[3].GetInt64(), Equals, bgInfo.SchemaVer)
	// TODO: Pass this test.
	// rowOwnerInfos = strings.Split(row.Data[4].GetString(), ",")
	// ownerInfos = strings.Split(bgInfo.Owner.String(), ",")
	// c.Assert(rowOwnerInfos[0], Equals, ownerInfos[0])
	row, err = r.Next()
	c.Assert(err, IsNil)
	c.Assert(row, IsNil)

	// check table test
	tk.MustExec("create table admin_test1 (c1 int, c2 int default 1, index (c1))")
	tk.MustExec("insert admin_test1 (c1) values (21),(22)")
	r, err = tk.Exec("admin check table admin_test, admin_test1")
	c.Assert(err, IsNil)
	c.Assert(r, IsNil)
	// error table name
	r, err = tk.Exec("admin check table admin_test_error")
	c.Assert(err, NotNil)
	// different index values
	ctx := tk.Se.(context.Context)
	domain := sessionctx.GetDomain(ctx)
	is := domain.InfoSchema()
	c.Assert(is, NotNil)
	tb, err := is.TableByName(model.NewCIStr("test"), model.NewCIStr("admin_test"))
	c.Assert(err, IsNil)
	c.Assert(tb.Indices(), HasLen, 1)
	_, err = tb.Indices()[0].Create(txn, types.MakeDatums(int64(10)), 1)
	c.Assert(err, IsNil)
	err = txn.Commit()
	c.Assert(err, IsNil)
	r, err = tk.Exec("admin check table admin_test")
	c.Assert(err, NotNil)
}

func (s *testSuite) fillData(tk *testkit.TestKit, table string) {
	tk.MustExec("use test")
	tk.MustExec(fmt.Sprintf("create table %s(id int not null default 1, name varchar(255), PRIMARY KEY(id));", table))

	// insert data
	tk.MustExec(fmt.Sprintf("insert INTO %s VALUES (1, \"hello\");", table))
	tk.CheckExecResult(1, 0)
	tk.MustExec(fmt.Sprintf("insert into %s values (2, \"hello\");", table))
	tk.CheckExecResult(1, 0)
}

type testCase struct {
	data1    []byte
	data2    []byte
	expected []string
	restData []byte
}

func checkCases(tests []testCase, ld *executor.LoadDataInfo,
	c *C, tk *testkit.TestKit, ctx context.Context, selectSQL, deleteSQL string) {
	for _, tt := range tests {
		c.Assert(ctx.NewTxn(), IsNil)
		data, reachLimit, err1 := ld.InsertData(tt.data1, tt.data2)
		c.Assert(err1, IsNil)
		c.Assert(reachLimit, IsFalse)
		if tt.restData == nil {
			c.Assert(data, HasLen, 0,
				Commentf("data1:%v, data2:%v, data:%v", string(tt.data1), string(tt.data2), string(data)))
		} else {
			c.Assert(data, DeepEquals, tt.restData,
				Commentf("data1:%v, data2:%v, data:%v", string(tt.data1), string(tt.data2), string(data)))
		}
		err1 = ctx.Txn().Commit()
		c.Assert(err1, IsNil)
		r := tk.MustQuery(selectSQL)
		r.Check(testutil.RowsWithSep("|", tt.expected...))
		tk.MustExec(deleteSQL)
	}
}

func (s *testSuite) TestSelectWithoutFrom(c *C) {
	defer testleak.AfterTest(c)()
	tk := testkit.NewTestKit(c, s.store)
	tk.MustExec("use test")

	r := tk.MustQuery("select 1 + 2*3")
	r.Check(testkit.Rows("7"))

	r = tk.MustQuery(`select _utf8"string";`)
	r.Check(testkit.Rows("string"))
}

func (s *testSuite) TestSelectBackslashN(c *C) {
	defer func() {
		s.cleanEnv(c)
		testleak.AfterTest(c)()
	}()
	tk := testkit.NewTestKit(c, s.store)

	sql := `select \N;`
	r := tk.MustQuery(sql)
	r.Check(testkit.Rows("<nil>"))
	rs, err := tk.Exec(sql)
	c.Check(err, IsNil)
	fields, err := rs.Fields()
	c.Check(err, IsNil)
	c.Check(len(fields), Equals, 1)
	c.Check(fields[0].Column.Name.O, Equals, "NULL")

	sql = `select "\N";`
	r = tk.MustQuery(sql)
	r.Check(testkit.Rows("N"))
	rs, err = tk.Exec(sql)
	c.Check(err, IsNil)
	fields, err = rs.Fields()
	c.Check(err, IsNil)
	c.Check(len(fields), Equals, 1)
	c.Check(fields[0].Column.Name.O, Equals, `"\N"`)

	tk.MustExec("use test;")
	tk.MustExec("create table test (`\\N` int);")
	tk.MustExec("insert into test values (1);")
	tk.CheckExecResult(1, 0)
	sql = "select * from test;"
	r = tk.MustQuery(sql)
	r.Check(testkit.Rows("1"))
	rs, err = tk.Exec(sql)
	c.Check(err, IsNil)
	fields, err = rs.Fields()
	c.Check(err, IsNil)
	c.Check(len(fields), Equals, 1)
	c.Check(fields[0].Column.Name.O, Equals, `\N`)

	sql = "select \\N from test;"
	r = tk.MustQuery(sql)
	r.Check(testkit.Rows("<nil>"))
	rs, err = tk.Exec(sql)
	c.Check(err, IsNil)
	fields, err = rs.Fields()
	c.Check(err, IsNil)
	c.Check(len(fields), Equals, 1)
	c.Check(fields[0].Column.Name.O, Equals, `NULL`)

	sql = "select `\\N` from test;"
	r = tk.MustQuery(sql)
	r.Check(testkit.Rows("1"))
	rs, err = tk.Exec(sql)
	c.Check(err, IsNil)
	fields, err = rs.Fields()
	c.Check(err, IsNil)
	c.Check(len(fields), Equals, 1)
	c.Check(fields[0].Column.Name.O, Equals, `\N`)
}

func (s *testSuite) TestSelectLimit(c *C) {
	tk := testkit.NewTestKit(c, s.store)
	defer func() {
		s.cleanEnv(c)
		testleak.AfterTest(c)()
	}()
	tk.MustExec("use test")
	s.fillData(tk, "select_limit")

	tk.MustExec("insert INTO select_limit VALUES (3, \"hello\");")
	tk.CheckExecResult(1, 0)
	tk.MustExec("insert INTO select_limit VALUES (4, \"hello\");")
	tk.CheckExecResult(1, 0)

	r := tk.MustQuery("select * from select_limit limit 1;")
	r.Check(testkit.Rows("1 hello"))

	r = tk.MustQuery("select id from (select * from select_limit limit 1) k where id != 1;")
	r.Check(testkit.Rows())

	r = tk.MustQuery("select * from select_limit limit 18446744073709551615 offset 0;")
	r.Check(testkit.Rows("1 hello", "2 hello", "3 hello", "4 hello"))

	r = tk.MustQuery("select * from select_limit limit 18446744073709551615 offset 1;")
	r.Check(testkit.Rows("2 hello", "3 hello", "4 hello"))

	r = tk.MustQuery("select * from select_limit limit 18446744073709551615 offset 3;")
	r.Check(testkit.Rows("4 hello"))

	_, err := tk.Exec("select * from select_limit limit 18446744073709551616 offset 3;")
	c.Assert(err, NotNil)
}

func (s *testSuite) TestDAG(c *C) {
	tk := testkit.NewTestKit(c, s.store)
	defer func() {
		s.cleanEnv(c)
		testleak.AfterTest(c)()
	}()
	tk.MustExec("use test")
	tk.MustExec("create table select_dag(id int not null default 1, name varchar(255));")

	tk.MustExec("insert INTO select_dag VALUES (1, \"hello\");")
	tk.MustExec("insert INTO select_dag VALUES (2, \"hello\");")
	tk.MustExec("insert INTO select_dag VALUES (3, \"hello\");")
	tk.CheckExecResult(1, 0)

	r := tk.MustQuery("select * from select_dag;")
	r.Check(testkit.Rows("1 hello", "2 hello", "3 hello"))

	r = tk.MustQuery("select * from select_dag where id > 1;")
	r.Check(testkit.Rows("2 hello", "3 hello"))

	// for limit
	r = tk.MustQuery("select * from select_dag limit 1;")
	r.Check(testkit.Rows("1 hello"))
	r = tk.MustQuery("select * from select_dag limit 0;")
	r.Check(testkit.Rows())
	r = tk.MustQuery("select * from select_dag limit 5;")
	r.Check(testkit.Rows("1 hello", "2 hello", "3 hello"))
}

func (s *testSuite) TestSelectOrderBy(c *C) {
	defer func() {
		s.cleanEnv(c)
		testleak.AfterTest(c)()
	}()
	tk := testkit.NewTestKit(c, s.store)
	tk.MustExec("use test")
	s.fillData(tk, "select_order_test")

	// Test star field
	r := tk.MustQuery("select * from select_order_test where id = 1 order by id limit 1 offset 0;")
	r.Check(testkit.Rows("1 hello"))

	r = tk.MustQuery("select id from select_order_test order by id desc limit 1 ")
	r.Check(testkit.Rows("2"))

	r = tk.MustQuery("select id from select_order_test order by id + 1 desc limit 1 ")
	r.Check(testkit.Rows("2"))

	// Test limit
	r = tk.MustQuery("select * from select_order_test order by name, id limit 1 offset 0;")
	r.Check(testkit.Rows("1 hello"))

	// Test limit
	r = tk.MustQuery("select id as c1, name from select_order_test order by 2, id limit 1 offset 0;")
	r.Check(testkit.Rows("1 hello"))

	// Test limit overflow
	r = tk.MustQuery("select * from select_order_test order by name, id limit 100 offset 0;")
	r.Check(testkit.Rows("1 hello", "2 hello"))

	// Test offset overflow
	r = tk.MustQuery("select * from select_order_test order by name, id limit 1 offset 100;")
	r.Check(testkit.Rows())

	// Test multiple field
	r = tk.MustQuery("select id, name from select_order_test where id = 1 group by id, name limit 1 offset 0;")
	r.Check(testkit.Rows("1 hello"))

	// Test limit + order by
	for i := 3; i <= 10; i += 1 {
		tk.MustExec(fmt.Sprintf("insert INTO select_order_test VALUES (%d, \"zz\");", i))
	}
	tk.MustExec("insert INTO select_order_test VALUES (10086, \"hi\");")
	for i := 11; i <= 20; i += 1 {
		tk.MustExec(fmt.Sprintf("insert INTO select_order_test VALUES (%d, \"hh\");", i))
	}
	for i := 21; i <= 30; i += 1 {
		tk.MustExec(fmt.Sprintf("insert INTO select_order_test VALUES (%d, \"zz\");", i))
	}
	tk.MustExec("insert INTO select_order_test VALUES (1501, \"aa\");")
	r = tk.MustQuery("select * from select_order_test order by name, id limit 1 offset 3;")
	r.Check(testkit.Rows("11 hh"))
	tk.MustExec("drop table select_order_test")
	tk.MustExec("drop table if exists t")
	tk.MustExec("create table t (c int, d int)")
	tk.MustExec("insert t values (1, 1)")
	tk.MustExec("insert t values (1, 2)")
	tk.MustExec("insert t values (1, 3)")
	r = tk.MustQuery("select 1-d as d from t order by d;")
	r.Check(testkit.Rows("-2", "-1", "0"))
	r = tk.MustQuery("select 1-d as d from t order by d + 1;")
	r.Check(testkit.Rows("0", "-1", "-2"))
	r = tk.MustQuery("select t.d from t order by d;")
	r.Check(testkit.Rows("1", "2", "3"))

	tk.MustExec("drop table if exists t")
	tk.MustExec("create table t (a int, b int, c int)")
	tk.MustExec("insert t values (1, 2, 3)")
	r = tk.MustQuery("select b from (select a,b from t order by a,c) t")
	r.Check(testkit.Rows("2"))
	r = tk.MustQuery("select b from (select a,b from t order by a,c limit 1) t")
	r.Check(testkit.Rows("2"))
}

func (s *testSuite) TestSelectErrorRow(c *C) {
	defer func() {
		s.cleanEnv(c)
		testleak.AfterTest(c)()
	}()
	tk := testkit.NewTestKit(c, s.store)
	tk.MustExec("use test")

	_, err := tk.Exec("select row(1, 1) from test")
	c.Assert(err, NotNil)

	_, err = tk.Exec("select * from test group by row(1, 1);")
	c.Assert(err, NotNil)

	_, err = tk.Exec("select * from test order by row(1, 1);")
	c.Assert(err, NotNil)

	_, err = tk.Exec("select * from test having row(1, 1);")
	c.Assert(err, NotNil)

	_, err = tk.Exec("select (select 1, 1) from test;")
	c.Assert(err, NotNil)

	_, err = tk.Exec("select * from test group by (select 1, 1);")
	c.Assert(err, NotNil)

	_, err = tk.Exec("select * from test order by (select 1, 1);")
	c.Assert(err, NotNil)

	_, err = tk.Exec("select * from test having (select 1, 1);")
	c.Assert(err, NotNil)
}

// TestIssue2612 is related with https://github.com/pingcap/tidb/issues/2612
func (s *testSuite) TestIssue2612(c *C) {
	defer func() {
		s.cleanEnv(c)
		testleak.AfterTest(c)()
	}()
	tk := testkit.NewTestKit(c, s.store)
	tk.MustExec("use test")
	tk.MustExec(`drop table if exists t`)
	tk.MustExec(`create table t (
		create_at datetime NOT NULL DEFAULT '1000-01-01 00:00:00',
		finish_at datetime NOT NULL DEFAULT '1000-01-01 00:00:00');`)
	tk.MustExec(`insert into t values ('2016-02-13 15:32:24',  '2016-02-11 17:23:22');`)
	rs, err := tk.Exec(`select timediff(finish_at, create_at) from t;`)
	c.Assert(err, IsNil)
	row, err := rs.Next()
	c.Assert(err, IsNil)
	str := row.Data[0].GetMysqlDuration().String()
	c.Assert(str, Equals, "-46:09:02")
}

// TestIssue345 is related with https://github.com/pingcap/tidb/issues/345
func (s *testSuite) TestIssue345(c *C) {
	defer func() {
		s.cleanEnv(c)
		testleak.AfterTest(c)()
	}()
	tk := testkit.NewTestKit(c, s.store)
	tk.MustExec("use test")
	tk.MustExec(`drop table if exists t1, t2`)
	tk.MustExec(`create table t1 (c1 int);`)
	tk.MustExec(`create table t2 (c2 int);`)
	tk.MustExec(`insert into t1 values (1);`)
	tk.MustExec(`insert into t2 values (2);`)
	tk.MustExec(`update t1, t2 set t1.c1 = 2, t2.c2 = 1;`)
	tk.MustExec(`update t1, t2 set c1 = 2, c2 = 1;`)
	tk.MustExec(`update t1 as a, t2 as b set a.c1 = 2, b.c2 = 1;`)

	// Check t1 content
	r := tk.MustQuery("SELECT * FROM t1;")
	r.Check(testkit.Rows("2"))
	// Check t2 content
	r = tk.MustQuery("SELECT * FROM t2;")
	r.Check(testkit.Rows("1"))

	tk.MustExec(`update t1 as a, t2 as t1 set a.c1 = 1, t1.c2 = 2;`)
	// Check t1 content
	r = tk.MustQuery("SELECT * FROM t1;")
	r.Check(testkit.Rows("1"))
	// Check t2 content
	r = tk.MustQuery("SELECT * FROM t2;")
	r.Check(testkit.Rows("2"))

	_, err := tk.Exec(`update t1 as a, t2 set t1.c1 = 10;`)
	c.Assert(err, NotNil)
}

func (s *testSuite) TestUnion(c *C) {
	defer func() {
		s.cleanEnv(c)
		testleak.AfterTest(c)()
	}()
	tk := testkit.NewTestKit(c, s.store)
	tk.MustExec("use test")

	testSQL := `drop table if exists union_test; create table union_test(id int);`
	tk.MustExec(testSQL)

	testSQL = `drop table if exists union_test;`
	tk.MustExec(testSQL)
	testSQL = `create table union_test(id int);`
	tk.MustExec(testSQL)
	testSQL = `insert union_test values (1),(2)`
	tk.MustExec(testSQL)

	testSQL = `select id from union_test union select id from union_test;`
	r := tk.MustQuery(testSQL)
	r.Check(testkit.Rows("1", "2"))

	testSQL = `select * from (select id from union_test union select id from union_test) t order by id;`
	r = tk.MustQuery(testSQL)
	r.Check(testkit.Rows("1", "2"))

	r = tk.MustQuery("select 1 union all select 1")
	r.Check(testkit.Rows("1", "1"))

	r = tk.MustQuery("select 1 union all select 1 union select 1")
	r.Check(testkit.Rows("1"))

	r = tk.MustQuery("select 1 as a union (select 2) order by a limit 1")
	r.Check(testkit.Rows("1"))

	r = tk.MustQuery("select 1 as a union (select 2) order by a limit 1, 1")
	r.Check(testkit.Rows("2"))

	r = tk.MustQuery("select id from union_test union all (select 1) order by id desc")
	r.Check(testkit.Rows("2", "1", "1"))

	r = tk.MustQuery("select id as a from union_test union (select 1) order by a desc")
	r.Check(testkit.Rows("2", "1"))

	r = tk.MustQuery(`select null as a union (select "abc") order by a`)
	r.Check(testkit.Rows("<nil>", "abc"))

	r = tk.MustQuery(`select "abc" as a union (select 1) order by a`)
	r.Check(testkit.Rows("1", "abc"))

	tk.MustExec("drop table if exists t1")
	tk.MustExec("create table t1 (c int, d int)")
	tk.MustExec("insert t1 values (NULL, 1)")
	tk.MustExec("insert t1 values (1, 1)")
	tk.MustExec("insert t1 values (1, 2)")
	tk.MustExec("drop table if exists t2")
	tk.MustExec("create table t2 (c int, d int)")
	tk.MustExec("insert t2 values (1, 3)")
	tk.MustExec("insert t2 values (1, 1)")
	tk.MustExec("drop table if exists t3")
	tk.MustExec("create table t3 (c int, d int)")
	tk.MustExec("insert t3 values (3, 2)")
	tk.MustExec("insert t3 values (4, 3)")
	r = tk.MustQuery(`select sum(c1), c2 from (select c c1, d c2 from t1 union all select d c1, c c2 from t2 union all select c c1, d c2 from t3) x group by c2 order by c2`)
	r.Check(testkit.Rows("5 1", "4 2", "4 3"))

	tk.MustExec("drop table if exists t1, t2, t3")
	tk.MustExec("create table t1 (a int primary key)")
	tk.MustExec("create table t2 (a int primary key)")
	tk.MustExec("create table t3 (a int primary key)")
	tk.MustExec("insert t1 values (7), (8)")
	tk.MustExec("insert t2 values (1), (9)")
	tk.MustExec("insert t3 values (2), (3)")
	r = tk.MustQuery("select * from t1 union all select * from t2 union all (select * from t3) order by a limit 2")
	r.Check(testkit.Rows("1", "2"))

	tk.MustExec("drop table if exists t1, t2")
	tk.MustExec("create table t1 (a int)")
	tk.MustExec("create table t2 (a int)")
	tk.MustExec("insert t1 values (2), (1)")
	tk.MustExec("insert t2 values (3), (4)")
	r = tk.MustQuery("select * from t1 union all (select * from t2) order by a limit 1")
	r.Check(testkit.Rows("1"))
	r = tk.MustQuery("select (select * from t1 where a != t.a union all (select * from t2 where a != t.a) order by a limit 1) from t1 t")
	r.Check(testkit.Rows("1", "2"))

	tk.MustExec("drop table if exists t")
	tk.MustExec("create table t (id int unsigned primary key auto_increment, c1 int, c2 int, index c1_c2 (c1, c2))")
	tk.MustExec("insert into t (c1, c2) values (1, 1)")
	tk.MustExec("insert into t (c1, c2) values (1, 2)")
	tk.MustExec("insert into t (c1, c2) values (2, 3)")
	r = tk.MustQuery("select * from t where t.c1 = 1 union select * from t where t.id = 1")
	r.Check(testkit.Rows("1 1 1", "2 1 2"))

	tk.MustExec("drop table if exists t")
	tk.MustExec("CREATE TABLE t (f1 DATE)")
	tk.MustExec("INSERT INTO t VALUES ('1978-11-26')")
	r = tk.MustQuery("SELECT f1+0 FROM t UNION SELECT f1+0 FROM t")
	r.Check(testkit.Rows("19781126"))

	tk.MustExec("drop table if exists t")
	tk.MustExec("CREATE TABLE t (a int, b int)")
	tk.MustExec("INSERT INTO t VALUES ('1', '1')")
	r = tk.MustQuery("select b from (SELECT * FROM t UNION ALL SELECT a, b FROM t order by a) t")

	tk.MustExec("drop table if exists t")
	tk.MustExec("CREATE TABLE t (a DECIMAL(4,2))")
	tk.MustExec("INSERT INTO t VALUE(12.34)")
	r = tk.MustQuery("SELECT 1 AS c UNION select a FROM t")
	r.Check(testkit.Rows("1.00", "12.34"))
	r.Sort().Check(testkit.Rows("1.00", "12.34"))

	// #issue3771
	r = tk.MustQuery("SELECT 'a' UNION SELECT CONCAT('a', -4)")
	r.Sort().Check(testkit.Rows("a", "a-4"))

	// test race
	tk.MustQuery("SELECT @x:=0 UNION ALL SELECT @x:=0 UNION ALL SELECT @x")
}

func (s *testSuite) TestIn(c *C) {
	defer func() {
		s.cleanEnv(c)
		testleak.AfterTest(c)()
	}()
	tk := testkit.NewTestKit(c, s.store)
	tk.MustExec("use test")
	tk.MustExec(`drop table if exists t`)
	tk.MustExec(`create table t (c1 int primary key, c2 int, key c (c2));`)
	for i := 0; i <= 200; i++ {
		tk.MustExec(fmt.Sprintf("insert t values(%d, %d)", i, i))
	}
	queryStr := `select c2 from t where c1 in ('7', '10', '112', '111', '98', '106', '100', '9', '18', '17') order by c2`
	r := tk.MustQuery(queryStr)
	r.Check(testkit.Rows("7", "9", "10", "17", "18", "98", "100", "106", "111", "112"))

	queryStr = `select c2 from t where c1 in ('7a')`
	tk.MustQuery(queryStr).Check(testkit.Rows("7"))
}

func (s *testSuite) TestTablePKisHandleScan(c *C) {
	defer func() {
		s.cleanEnv(c)
		testleak.AfterTest(c)()
	}()
	tk := testkit.NewTestKit(c, s.store)
	tk.MustExec("use test")
	tk.MustExec("drop table if exists t")
	tk.MustExec("create table t (a int PRIMARY KEY AUTO_INCREMENT)")
	tk.MustExec("insert t values (),()")
	tk.MustExec("insert t values (-100),(0)")

	tests := []struct {
		sql    string
		result [][]interface{}
	}{
		{
			"select * from t",
			testkit.Rows("-100", "1", "2", "3"),
		},
		{
			"select * from t where a = 1",
			testkit.Rows("1"),
		},
		{
			"select * from t where a != 1",
			testkit.Rows("-100", "2", "3"),
		},
		{
			"select * from t where a >= '1.1'",
			testkit.Rows("2", "3"),
		},
		{
			"select * from t where a < '1.1'",
			testkit.Rows("-100", "1"),
		},
		{
			"select * from t where a > '-100.1' and a < 2",
			testkit.Rows("-100", "1"),
		},
		{
			"select * from t where a is null",
			testkit.Rows(),
		}, {
			"select * from t where a is true",
			testkit.Rows("-100", "1", "2", "3"),
		}, {
			"select * from t where a is false",
			testkit.Rows(),
		},
		{
			"select * from t where a in (1, 2)",
			testkit.Rows("1", "2"),
		},
		{
			"select * from t where a between 1 and 2",
			testkit.Rows("1", "2"),
		},
	}

	for _, tt := range tests {
		result := tk.MustQuery(tt.sql)
		result.Check(tt.result)
	}
}

func (s *testSuite) TestIndexScan(c *C) {
	defer func() {
		s.cleanEnv(c)
		testleak.AfterTest(c)()
	}()
	tk := testkit.NewTestKit(c, s.store)
	tk.MustExec("use test")
	tk.MustExec("drop table if exists t")
	tk.MustExec("create table t (a int unique)")
	tk.MustExec("insert t values (-1), (2), (3), (5), (6), (7), (8), (9)")
	result := tk.MustQuery("select a from t where a < 0 or (a >= 2.1 and a < 5.1) or ( a > 5.9 and a <= 7.9) or a > '8.1'")
	result.Check(testkit.Rows("-1", "3", "5", "6", "7", "9"))
	tk.MustExec("drop table if exists t")
	tk.MustExec("create table t (a int unique)")
	tk.MustExec("insert t values (0)")
	result = tk.MustQuery("select NULL from t ")
	result.Check(testkit.Rows("<nil>"))
	// test for double read
	tk.MustExec("drop table if exists t")
	tk.MustExec("create table t (a int unique, b int)")
	tk.MustExec("insert t values (5, 0)")
	tk.MustExec("insert t values (4, 0)")
	tk.MustExec("insert t values (3, 0)")
	tk.MustExec("insert t values (2, 0)")
	tk.MustExec("insert t values (1, 0)")
	tk.MustExec("insert t values (0, 0)")
	result = tk.MustQuery("select * from t order by a limit 3")
	result.Check(testkit.Rows("0 0", "1 0", "2 0"))
	tk.MustExec("drop table if exists t")
	tk.MustExec("create table t (a int unique, b int)")
	tk.MustExec("insert t values (0, 1)")
	tk.MustExec("insert t values (1, 2)")
	tk.MustExec("insert t values (2, 1)")
	tk.MustExec("insert t values (3, 2)")
	tk.MustExec("insert t values (4, 1)")
	tk.MustExec("insert t values (5, 2)")
	result = tk.MustQuery("select * from t where a < 5 and b = 1 limit 2")
	result.Check(testkit.Rows("0 1", "2 1"))
	tk.MustExec("drop table if exists tab1")
	tk.MustExec("CREATE TABLE tab1(pk INTEGER PRIMARY KEY, col0 INTEGER, col1 FLOAT, col3 INTEGER, col4 FLOAT)")
	tk.MustExec("CREATE INDEX idx_tab1_0 on tab1 (col0)")
	tk.MustExec("CREATE INDEX idx_tab1_1 on tab1 (col1)")
	tk.MustExec("CREATE INDEX idx_tab1_3 on tab1 (col3)")
	tk.MustExec("CREATE INDEX idx_tab1_4 on tab1 (col4)")
	tk.MustExec("INSERT INTO tab1 VALUES(1,37,20.85,30,10.69)")
	result = tk.MustQuery("SELECT pk FROM tab1 WHERE ((col3 <= 6 OR col3 < 29 AND (col0 < 41)) OR col3 > 42) AND col1 >= 96.1 AND col3 = 30 AND col3 > 17 AND (col0 BETWEEN 36 AND 42)")
	result.Check(testkit.Rows())
	tk.MustExec("drop table if exists tab1")
	tk.MustExec("CREATE TABLE tab1(pk INTEGER PRIMARY KEY, a INTEGER, b INTEGER)")
	tk.MustExec("CREATE INDEX idx_tab1_0 on tab1 (a)")
	tk.MustExec("INSERT INTO tab1 VALUES(1,1,1)")
	tk.MustExec("INSERT INTO tab1 VALUES(2,2,1)")
	tk.MustExec("INSERT INTO tab1 VALUES(3,1,2)")
	tk.MustExec("INSERT INTO tab1 VALUES(4,2,2)")
	result = tk.MustQuery("SELECT * FROM tab1 WHERE pk <= 3 AND a = 1")
	result.Check(testkit.Rows("1 1 1", "3 1 2"))
	result = tk.MustQuery("SELECT * FROM tab1 WHERE pk <= 4 AND a = 1 AND b = 2")
	result.Check(testkit.Rows("3 1 2"))
	tk.MustExec("CREATE INDEX idx_tab1_1 on tab1 (b, a)")
	result = tk.MustQuery("SELECT pk FROM tab1 WHERE b > 1")
	result.Check(testkit.Rows("3", "4"))

	tk.MustExec("drop table if exists t")
	tk.MustExec("CREATE TABLE t (a varchar(3), index(a))")
	tk.MustExec("insert t values('aaa'), ('aab')")
	result = tk.MustQuery("select * from t where a >= 'aaaa' and a < 'aabb'")
	result.Check(testkit.Rows("aab"))

	tk.MustExec("drop table if exists t")
	tk.MustExec("CREATE TABLE t (a int primary key, b int, c int, index(c))")
	tk.MustExec("insert t values(1, 1, 1), (2, 2, 2), (4, 4, 4), (3, 3, 3), (5, 5, 5)")
	// Test for double read and top n.
	result = tk.MustQuery("select a from t where c >= 2 order by b desc limit 1")
	result.Check(testkit.Rows("5"))
}

func (s *testSuite) TestIndexReverseOrder(c *C) {
	defer func() {
		s.cleanEnv(c)
		testleak.AfterTest(c)()
	}()
	tk := testkit.NewTestKit(c, s.store)
	tk.MustExec("use test")
	tk.MustExec("drop table if exists t")
	tk.MustExec("create table t (a int primary key auto_increment, b int, index idx (b))")
	tk.MustExec("insert t (b) values (0), (1), (2), (3), (4), (5), (6), (7), (8), (9)")
	result := tk.MustQuery("select b from t order by b desc")
	result.Check(testkit.Rows("9", "8", "7", "6", "5", "4", "3", "2", "1", "0"))
	result = tk.MustQuery("select b from t where b <3 or (b >=6 and b < 8) order by b desc")
	result.Check(testkit.Rows("7", "6", "2", "1", "0"))

	tk.MustExec("drop table if exists t")
	tk.MustExec("create table t (a int, b int, index idx (b, a))")
	tk.MustExec("insert t values (0, 2), (1, 2), (2, 2), (0, 1), (1, 1), (2, 1), (0, 0), (1, 0), (2, 0)")
	result = tk.MustQuery("select b, a from t order by b, a desc")
	result.Check(testkit.Rows("0 2", "0 1", "0 0", "1 2", "1 1", "1 0", "2 2", "2 1", "2 0"))
}

func (s *testSuite) TestTableReverseOrder(c *C) {
	defer func() {
		s.cleanEnv(c)
		testleak.AfterTest(c)()
	}()
	tk := testkit.NewTestKit(c, s.store)
	tk.MustExec("use test")
	tk.MustExec("drop table if exists t")
	tk.MustExec("create table t (a int primary key auto_increment, b int)")
	tk.MustExec("insert t (b) values (1), (2), (3), (4), (5), (6), (7), (8), (9)")
	result := tk.MustQuery("select b from t order by a desc")
	result.Check(testkit.Rows("9", "8", "7", "6", "5", "4", "3", "2", "1"))
	result = tk.MustQuery("select a from t where a <3 or (a >=6 and a < 8) order by a desc")
	result.Check(testkit.Rows("7", "6", "2", "1"))
}

func (s *testSuite) TestDefaultNull(c *C) {
	defer func() {
		s.cleanEnv(c)
		testleak.AfterTest(c)()
	}()
	tk := testkit.NewTestKit(c, s.store)
	tk.MustExec("use test")
	tk.MustExec("drop table if exists t")
	tk.MustExec("create table t (a int primary key auto_increment, b int default 1, c int)")
	tk.MustExec("insert t values ()")
	tk.MustQuery("select * from t").Check(testkit.Rows("1 1 <nil>"))
	tk.MustExec("update t set b = NULL where a = 1")
	tk.MustQuery("select * from t").Check(testkit.Rows("1 <nil> <nil>"))
	tk.MustExec("update t set c = 1")
	tk.MustQuery("select * from t ").Check(testkit.Rows("1 <nil> 1"))
	tk.MustExec("delete from t where a = 1")
	tk.MustExec("insert t (a) values (1)")
	tk.MustQuery("select * from t").Check(testkit.Rows("1 1 <nil>"))
}

func (s *testSuite) TestUnsignedPKColumn(c *C) {
	defer func() {
		s.cleanEnv(c)
		testleak.AfterTest(c)()
	}()
	tk := testkit.NewTestKit(c, s.store)
	tk.MustExec("use test")
	tk.MustExec("drop table if exists t")
	tk.MustExec("create table t (a int unsigned primary key, b int, c int, key idx_ba (b, c, a));")
	tk.MustExec("insert t values (1, 1, 1)")
	result := tk.MustQuery("select * from t;")
	result.Check(testkit.Rows("1 1 1"))
	tk.MustExec("update t set c=2 where a=1;")
	result = tk.MustQuery("select * from t where b=1;")
	result.Check(testkit.Rows("1 1 2"))
}

func (s *testSuite) TestStringBuiltin(c *C) {
	defer func() {
		s.cleanEnv(c)
		testleak.AfterTest(c)()
	}()
	tk := testkit.NewTestKit(c, s.store)
	tk.MustExec("use test")

	// for length
	tk.MustExec("drop table if exists t")
	tk.MustExec("create table t(a int, b double, c datetime, d time, e char(20), f bit(10))")
	tk.MustExec(`insert into t values(1, 1.1, "2017-01-01 12:01:01", "12:01:01", "abcdef", 0b10101)`)
	result := tk.MustQuery("select length(a), length(b), length(c), length(d), length(e), length(f), length(null) from t")
	result.Check(testkit.Rows("1 3 19 8 6 2 <nil>"))
	tk.MustExec("drop table if exists t")
	tk.MustExec("create table t(a char(20))")
	tk.MustExec(`insert into t values("tidb  "), (concat("a  ", "b  "))`)
	result = tk.MustQuery("select a, length(a) from t")
	result.Check(testkit.Rows("tidb 4", "a  b 4"))

	// for concat
	tk.MustExec("drop table if exists t")
	tk.MustExec("create table t(a int, b double, c datetime, d time, e char(20))")
	tk.MustExec(`insert into t values(1, 1.1, "2017-01-01 12:01:01", "12:01:01", "abcdef")`)
	result = tk.MustQuery("select concat(a, b, c, d, e) from t")
	result.Check(testkit.Rows("11.12017-01-01 12:01:0112:01:01abcdef"))
	result = tk.MustQuery("select concat(null)")
	result.Check(testkit.Rows("<nil>"))
	result = tk.MustQuery("select concat(null, a, b) from t")
	result.Check(testkit.Rows("<nil>"))

	// for concat_ws
	tk.MustExec("drop table if exists t")
	tk.MustExec("create table t(a int, b double, c datetime, d time, e char(20))")
	tk.MustExec(`insert into t values(1, 1.1, "2017-01-01 12:01:01", "12:01:01", "abcdef")`)
	result = tk.MustQuery("select concat_ws('|', a, b, c, d, e) from t")
	result.Check(testkit.Rows("1|1.1|2017-01-01 12:01:01|12:01:01|abcdef"))
	result = tk.MustQuery("select concat_ws(null, null)")
	result.Check(testkit.Rows("<nil>"))
	result = tk.MustQuery("select concat_ws(null, a, b) from t")
	result.Check(testkit.Rows("<nil>"))
	result = tk.MustQuery("select concat_ws(',', 'a', 'b')")
	result.Check(testkit.Rows("a,b"))
	result = tk.MustQuery("select concat_ws(',','First name',NULL,'Last Name')")
	result.Check(testkit.Rows("First name,Last Name"))

	tk.MustExec("drop table if exists t")
	tk.MustExec("create table t(a binary(3))")
	tk.MustExec("insert into t values('a')")
	result = tk.MustQuery(`select concat_ws(',', a, 'test') = 'a\0\0,test' from t`)
	result.Check(testkit.Rows("1"))

	// for ascii
	tk.MustExec("drop table if exists t")
	tk.MustExec("create table t(a char(10), b int, c double, d datetime, e time, f bit(4))")
	tk.MustExec(`insert into t values('2', 2, 2.3, "2017-01-01 12:01:01", "12:01:01", 0b1010)`)
	result = tk.MustQuery("select ascii(a), ascii(b), ascii(c), ascii(d), ascii(e), ascii(f) from t")
	result.Check(testkit.Rows("50 50 50 50 49 10"))
	result = tk.MustQuery("select ascii('123'), ascii(123), ascii(''), ascii('你好'), ascii(NULL)")
	result.Check(testkit.Rows("49 49 0 228 <nil>"))

	// for lower
	tk.MustExec("drop table if exists t")
	tk.MustExec("create table t(a int, b double, c datetime, d time, e char(20), f binary(3), g binary(3))")
	tk.MustExec(`insert into t values(1, 1.1, "2017-01-01 12:01:01", "12:01:01", "abcdef", 'aa', 'BB')`)
	result = tk.MustQuery("select lower(a), lower(b), lower(c), lower(d), lower(e), lower(f), lower(g), lower(null) from t")
	result.Check(testkit.Rows("1 1.1 2017-01-01 12:01:01 12:01:01 abcdef aa\x00 BB\x00 <nil>"))

	// for upper
	result = tk.MustQuery("select upper(a), upper(b), upper(c), upper(d), upper(e), upper(f), upper(g), upper(null) from t")
	result.Check(testkit.Rows("1 1.1 2017-01-01 12:01:01 12:01:01 ABCDEF aa\x00 BB\x00 <nil>"))

	// for strcmp
	tk.MustExec("drop table if exists t")
	tk.MustExec("create table t(a char(10), b int, c double, d datetime, e time)")
	tk.MustExec(`insert into t values("123", 123, 12.34, "2017-01-01 12:01:01", "12:01:01")`)
	result = tk.MustQuery(`select strcmp(a, "123"), strcmp(b, "123"), strcmp(c, "12.34"), strcmp(d, "2017-01-01 12:01:01"), strcmp(e, "12:01:01") from t`)
	result.Check(testkit.Rows("0 0 0 0 0"))
	result = tk.MustQuery(`select strcmp("1", "123"), strcmp("123", "1"), strcmp("123", "45"), strcmp("123", null), strcmp(null, "123")`)
	result.Check(testkit.Rows("-1 1 -1 <nil> <nil>"))
	result = tk.MustQuery(`select strcmp("", "123"), strcmp("123", ""), strcmp("", ""), strcmp("", null), strcmp(null, "")`)
	result.Check(testkit.Rows("-1 1 0 <nil> <nil>"))

	// for left
	tk.MustExec("drop table if exists t")
	tk.MustExec("create table t(a char(10), b int, c double, d datetime, e time)")
	tk.MustExec(`insert into t values('abcde', 1234, 12.34, "2017-01-01 12:01:01", "12:01:01")`)
	result = tk.MustQuery("select left(a, 2), left(b, 2), left(c, 2), left(d, 2), left(e, 2) from t")
	result.Check(testkit.Rows("ab 12 12 20 12"))
	result = tk.MustQuery(`select left("abc", 0), left("abc", -1), left(NULL, 1), left("abc", NULL)`)
	result.Check(testkit.Rows("  <nil> <nil>"))
	result = tk.MustQuery(`select left("abc", "a"), left("abc", 1.9), left("abc", 1.2)`)
	result.Check(testkit.Rows(" ab a"))
	// for right, reuse the table created for left
	result = tk.MustQuery("select right(a, 3), right(b, 3), right(c, 3), right(d, 3), right(e, 3) from t")
	result.Check(testkit.Rows("cde 234 .34 :01 :01"))
	result = tk.MustQuery(`select right("abcde", 0), right("abcde", -1), right("abcde", 100), right(NULL, 1), right("abcde", NULL)`)
	result.Check(testkit.Rows("  abcde <nil> <nil>"))
	result = tk.MustQuery(`select right("abcde", "a"), right("abcde", 1.9), right("abcde", 1.2)`)
	result.Check(testkit.Rows(" de e"))

	// for ord
	tk.MustExec("drop table if exists t")
	tk.MustExec("create table t(a char(10), b int, c double, d datetime, e time, f bit(4), g binary(20), h blob(10), i text(30))")
	tk.MustExec(`insert into t values('2', 2, 2.3, "2017-01-01 12:01:01", "12:01:01", 0b1010, "512", "48", "tidb")`)
	result = tk.MustQuery("select ord(a), ord(b), ord(c), ord(d), ord(e), ord(f), ord(g), ord(h), ord(i) from t")
	result.Check(testkit.Rows("50 50 50 50 49 10 53 52 116"))
	result = tk.MustQuery("select ord('123'), ord(123), ord(''), ord('你好'), ord(NULL), ord('👍')")
	result.Check(testkit.Rows("49 49 0 14990752 <nil> 4036989325"))

	// for space
	result = tk.MustQuery(`select space(0), space(2), space(-1), space(1.1), space(1.9)`)
	result.Check(testutil.RowsWithSep(",", ",  ,, ,  "))
	result = tk.MustQuery(`select space("abc"), space("2"), space("1.1"), space(''), space(null)`)
	result.Check(testutil.RowsWithSep(",", ",  , ,,<nil>"))

	// for replace
	tk.MustExec("drop table if exists t")
	tk.MustExec("create table t(a char(20), b int, c double, d datetime, e time)")
	tk.MustExec(`insert into t values('www.mysql.com', 1234, 12.34, "2017-01-01 12:01:01", "12:01:01")`)
	result = tk.MustQuery(`select replace(a, 'mysql', 'pingcap'), replace(b, 2, 55), replace(c, 34, 0), replace(d, '-', '/'), replace(e, '01', '22') from t`)
	result.Check(testutil.RowsWithSep(",", "www.pingcap.com,15534,12.0,2017/01/01 12:01:01,12:22:22"))
	result = tk.MustQuery(`select replace('aaa', 'a', ''), replace(null, 'a', 'b'), replace('a', null, 'b'), replace('a', 'b', null)`)
	result.Check(testkit.Rows(" <nil> <nil> <nil>"))

	// for tobase64
	tk.MustExec("drop table if exists t")
	tk.MustExec("create table t(a int, b double, c datetime, d time, e char(20), f bit(10), g binary(20), h blob(10))")
	tk.MustExec(`insert into t values(1, 1.1, "2017-01-01 12:01:01", "12:01:01", "abcdef", 0b10101, "512", "abc")`)
	result = tk.MustQuery("select to_base64(a), to_base64(b), to_base64(c), to_base64(d), to_base64(e), to_base64(f), to_base64(g), to_base64(h), to_base64(null) from t")
	result.Check(testkit.Rows("MQ== MS4x MjAxNy0wMS0wMSAxMjowMTowMQ== MTI6MDE6MDE= YWJjZGVm ABU= NTEyAAAAAAAAAAAAAAAAAAAAAAA= YWJj <nil>"))

	// for substr
	tk.MustExec("drop table if exists t")
	tk.MustExec("create table t(a char(10), b int, c double, d datetime, e time)")
	tk.MustExec(`insert into t values('Sakila', 12345, 123.45, "2017-01-01 12:01:01", "12:01:01")`)
	result = tk.MustQuery(`select substr(a, 3), substr(b, 2, 3), substr(c, -3), substr(d, -8), substr(e, -3, 100) from t`)
	result.Check(testkit.Rows("kila 234 .45 12:01:01 :01"))
	result = tk.MustQuery(`select substr('Sakila', 100), substr('Sakila', -100), substr('Sakila', -5, 3), substr('Sakila', 2, -1)`)
	result.Check(testutil.RowsWithSep(",", ",,aki,"))
	result = tk.MustQuery(`select substr('foobarbar' from 4), substr('Sakila' from -4 for 2)`)
	result.Check(testkit.Rows("barbar ki"))
	result = tk.MustQuery(`select substr(null, 2, 3), substr('foo', null, 3), substr('foo', 2, null)`)
	result.Check(testkit.Rows("<nil> <nil> <nil>"))

	// for bit_length
	tk.MustExec("drop table if exists t")
	tk.MustExec("create table t(a int, b double, c datetime, d time, e char(20), f bit(10), g binary(20), h varbinary(20))")
	tk.MustExec(`insert into t values(1, 1.1, "2017-01-01 12:01:01", "12:01:01", "abcdef", 0b10101, "g", "h")`)
	result = tk.MustQuery("select bit_length(a), bit_length(b), bit_length(c), bit_length(d), bit_length(e), bit_length(f), bit_length(g), bit_length(h), bit_length(null) from t")
	result.Check(testkit.Rows("8 24 152 64 48 16 160 8 <nil>"))

	// for substring_index
	tk.MustExec("drop table if exists t")
	tk.MustExec("create table t(a char(20), b int, c double, d datetime, e time)")
	tk.MustExec(`insert into t values('www.pingcap.com', 12345, 123.45, "2017-01-01 12:01:01", "12:01:01")`)
	result = tk.MustQuery(`select substring_index(a, '.', 2), substring_index(b, '.', 2), substring_index(c, '.', -1), substring_index(d, '-', 1), substring_index(e, ':', -2) from t`)
	result.Check(testkit.Rows("www.pingcap 12345 45 2017 01:01"))
	result = tk.MustQuery(`select substring_index('www.pingcap.com', '.', 0), substring_index('www.pingcap.com', '.', 100), substring_index('www.pingcap.com', '.', -100)`)
	result.Check(testkit.Rows(" www.pingcap.com www.pingcap.com"))
	result = tk.MustQuery(`select substring_index('www.pingcap.com', 'd', 1), substring_index('www.pingcap.com', '', 1), substring_index('', '.', 1)`)
	result.Check(testutil.RowsWithSep(",", "www.pingcap.com,,"))
	result = tk.MustQuery(`select substring_index(null, '.', 1), substring_index('www.pingcap.com', null, 1), substring_index('www.pingcap.com', '.', null)`)
	result.Check(testkit.Rows("<nil> <nil> <nil>"))

	// for hex
	tk.MustExec("drop table if exists t")
	tk.MustExec("create table t(a char(20), b int, c double, d datetime, e time, f decimal(5, 2), g bit(4))")
	tk.MustExec(`insert into t values('www.pingcap.com', 12345, 123.45, "2017-01-01 12:01:01", "12:01:01", 123.45, 0b1100)`)
	result = tk.MustQuery(`select hex(a), hex(b), hex(c), hex(d), hex(e), hex(f), hex(g) from t`)
	result.Check(testkit.Rows("7777772E70696E676361702E636F6D 3039 7B 323031372D30312D30312031323A30313A3031 31323A30313A3031 7B C"))
	result = tk.MustQuery(`select hex('abc'), hex('你好'), hex(12), hex(12.3), hex(12.8)`)
	result.Check(testkit.Rows("616263 E4BDA0E5A5BD C C D"))
	result = tk.MustQuery(`select hex(-1), hex(-12.3), hex(-12.8), hex(0x12), hex(null)`)
	result.Check(testkit.Rows("FFFFFFFFFFFFFFFF FFFFFFFFFFFFFFF4 FFFFFFFFFFFFFFF3 12 <nil>"))

	// for unhex
	result = tk.MustQuery(`select unhex('4D7953514C'), unhex('313233'), unhex(313233), unhex('')`)
	result.Check(testkit.Rows("MySQL 123 123 "))
	result = tk.MustQuery(`select unhex('string'), unhex('你好'), unhex(123.4), unhex(null)`)
	result.Check(testkit.Rows("<nil> <nil> <nil> <nil>"))

	// for ltrim and rtrim
	result = tk.MustQuery(`select ltrim('   bar   '), ltrim('bar'), ltrim(''), ltrim(null)`)
	result.Check(testutil.RowsWithSep(",", "bar   ,bar,,<nil>"))
	result = tk.MustQuery(`select rtrim('   bar   '), rtrim('bar'), rtrim(''), rtrim(null)`)
	result.Check(testutil.RowsWithSep(",", "   bar,bar,,<nil>"))

	// for trim
	result = tk.MustQuery(`select trim('   bar   '), trim(leading 'x' from 'xxxbarxxx'), trim(trailing 'xyz' from 'barxxyz'), trim(both 'x' from 'xxxbarxxx')`)
	result.Check(testkit.Rows("bar barxxx barx bar"))
	result = tk.MustQuery(`select trim(leading from '   bar'), trim('x' from 'xxxbarxxx'), trim('x' from 'bar'), trim('' from '   bar   ')`)
	result.Check(testutil.RowsWithSep(",", "bar,bar,bar,   bar   "))
	result = tk.MustQuery(`select trim(''), trim('x' from '')`)
	result.Check(testutil.RowsWithSep(",", ","))
	result = tk.MustQuery(`select trim(null from 'bar'), trim('x' from null), trim(null), trim(leading null from 'bar')`)
	// FIXME: the result for trim(leading null from 'bar') should be <nil>, current is 'bar'
	result.Check(testkit.Rows("<nil> <nil> <nil> bar"))
}

func (s *testSuite) TestEncryptionBuiltin(c *C) {
	defer func() {
		s.cleanEnv(c)
		testleak.AfterTest(c)()
	}()
	tk := testkit.NewTestKit(c, s.store)
	tk.MustExec("use test")

	// for password
	tk.MustExec("drop table if exists t")
	tk.MustExec("create table t(a char(41), b char(41), c char(41))")
	tk.MustExec(`insert into t values(NULL, '', 'abc')`)
	result := tk.MustQuery("select password(a) from t")
	result.Check(testkit.Rows(""))
	result = tk.MustQuery("select password(b) from t")
	result.Check(testkit.Rows(""))
	result = tk.MustQuery("select password(c) from t")
	result.Check(testkit.Rows("*0D3CED9BEC10A777AEC23CCC353A8C08A633045E"))

	// for md5
	tk.MustExec("drop table if exists t")
	tk.MustExec("create table t(a char(10), b int, c double, d datetime, e time, f bit(4), g binary(20), h blob(10), i text(30))")
	tk.MustExec(`insert into t values('2', 2, 2.3, "2017-01-01 12:01:01", "12:01:01", 0b1010, "512", "48", "tidb")`)
	result = tk.MustQuery("select md5(a), md5(b), md5(c), md5(d), md5(e), md5(f), md5(g), md5(h), md5(i) from t")
	result.Check(testkit.Rows("c81e728d9d4c2f636f067f89cc14862c c81e728d9d4c2f636f067f89cc14862c 1a18da63cbbfb49cb9616e6bfd35f662 bad2fa88e1f35919ec7584cc2623a310 991f84d41d7acff6471e536caa8d97db 68b329da9893e34099c7d8ad5cb9c940 5c9f0e9b3b36276731bfba852a73ccc6 642e92efb79421734881b53e1e1b18b6 c337e11bfca9f12ae9b1342901e04379"))
	result = tk.MustQuery("select md5('123'), md5(123), md5(''), md5('你好'), md5(NULL), md5('👍')")
	result.Check(testkit.Rows(`202cb962ac59075b964b07152d234b70 202cb962ac59075b964b07152d234b70 d41d8cd98f00b204e9800998ecf8427e 7eca689f0d3389d9dea66ae112e5cfd7 <nil> 0215ac4dab1ecaf71d83f98af5726984`))
}

func (s *testSuite) TestTimeBuiltin(c *C) {
	defer func() {
		s.cleanEnv(c)
		testleak.AfterTest(c)()
	}()
	tk := testkit.NewTestKit(c, s.store)
	tk.MustExec("use test")

	// for makeDate
	tk.MustExec("drop table if exists t")
	tk.MustExec("create table t(a int, b double, c datetime, d time, e char(20), f bit(10))")
	tk.MustExec(`insert into t values(1, 1.1, "2017-01-01 12:01:01", "12:01:01", "abcdef", 0b10101)`)
	result := tk.MustQuery("select makedate(a,a), makedate(b,b), makedate(c,c), makedate(d,d), makedate(e,e), makedate(f,f), makedate(null,null), makedate(a,b) from t")
	result.Check(testkit.Rows("2001-01-01 2001-01-01 <nil> <nil> <nil> 2021-01-21 <nil> 2001-01-01"))

	// fixed issue #3986
	tk.MustExec("SET SQL_MODE='NO_ENGINE_SUBSTITUTION';")
	tk.MustExec("SET TIME_ZONE='+03:00';")
	tk.MustExec("DROP TABLE IF EXISTS t;")
	tk.MustExec("CREATE TABLE t (ix TIMESTAMP NOT NULL DEFAULT CURRENT_TIMESTAMP ON UPDATE CURRENT_TIMESTAMP);")
	tk.MustExec("INSERT INTO t VALUES (0), (20030101010160), (20030101016001), (20030101240101), (20030132010101), (20031301010101), (20031200000000), (20030000000000);")
	result = tk.MustQuery("SELECT CAST(ix AS SIGNED) FROM t;")
	result.Check(testkit.Rows("0", "0", "0", "0", "0", "0", "0", "0"))

}

func (s *testSuite) TestOpBuiltin(c *C) {
	defer func() {
		s.cleanEnv(c)
		testleak.AfterTest(c)()
	}()
	tk := testkit.NewTestKit(c, s.store)
	tk.MustExec("use test")

	// for logicAnd
	result := tk.MustQuery("select 1 && 1, 1 && 0, 0 && 1, 0 && 0, 2 && -1, null && 1, '1a' && 'a'")
	result.Check(testkit.Rows("1 0 0 0 1 <nil> 0"))

	// for bitNeg
	result = tk.MustQuery("select ~123, ~-123, ~null")
	result.Check(testkit.Rows("18446744073709551492 122 <nil>"))
	// for logicNot
	result = tk.MustQuery("select !1, !123, !0, !null")
	result.Check(testkit.Rows("0 0 1 <nil>"))
	// for logicalXor
	result = tk.MustQuery("select 1 xor 1, 1 xor 0, 0 xor 1, 0 xor 0, 2 xor -1, null xor 1, '1a' xor 'a'")
	result.Check(testkit.Rows("0 1 1 0 0 <nil> 1"))
	// for bitAnd
	result = tk.MustQuery("select 123 & 321, -123 & 321, null & 1")
	result.Check(testkit.Rows("65 257 <nil>"))
	// for bitOr
	result = tk.MustQuery("select 123 | 321, -123 | 321, null | 1")
	result.Check(testkit.Rows("379 18446744073709551557 <nil>"))
	// for bitXor
	result = tk.MustQuery("select 123 ^ 321, -123 ^ 321, null ^ 1")
	result.Check(testkit.Rows("314 18446744073709551300 <nil>"))
	// for leftShift
	result = tk.MustQuery("select 123 << 2, -123 << 2, null << 1")
	result.Check(testkit.Rows("492 18446744073709551124 <nil>"))
	// for rightShift
	result = tk.MustQuery("select 123 >> 2, -123 >> 2, null >> 1")
	result.Check(testkit.Rows("30 4611686018427387873 <nil>"))
	// for logicOr
	result = tk.MustQuery("select 1 || 1, 1 || 0, 0 || 1, 0 || 0, 2 || -1, null || 1, '1a' || 'a'")
	result.Check(testkit.Rows("1 1 1 0 1 1 1"))
}

func (s *testSuite) TestBuiltin(c *C) {
	defer func() {
		s.cleanEnv(c)
		testleak.AfterTest(c)()
	}()
	tk := testkit.NewTestKit(c, s.store)
	tk.MustExec("use test")

	// for is true
	tk.MustExec("drop table if exists t")
	tk.MustExec("create table t (a int, b int, index idx_b (b))")
	tk.MustExec("insert t values (1, 1)")
	tk.MustExec("insert t values (2, 2)")
	tk.MustExec("insert t values (3, 2)")
	result := tk.MustQuery("select * from t where b is true")
	result.Check(testkit.Rows("1 1", "2 2", "3 2"))
	result = tk.MustQuery("select all + a from t where a = 1")
	result.Check(testkit.Rows("1"))
	result = tk.MustQuery("select * from t where a is false")
	result.Check(nil)
	result = tk.MustQuery("select * from t where a is not true")
	result.Check(nil)
	// for in
	result = tk.MustQuery("select * from t where b in (a)")
	result.Check(testkit.Rows("1 1", "2 2"))
	result = tk.MustQuery("select * from t where b not in (a)")
	result.Check(testkit.Rows("3 2"))

	// test cast
	result = tk.MustQuery("select cast(1 as decimal(3,2))")
	result.Check(testkit.Rows("1.00"))
	result = tk.MustQuery("select cast('1991-09-05 11:11:11' as datetime)")
	result.Check(testkit.Rows("1991-09-05 11:11:11"))
	result = tk.MustQuery("select cast(cast('1991-09-05 11:11:11' as datetime) as char)")
	result.Check(testkit.Rows("1991-09-05 11:11:11"))
	result = tk.MustQuery("select cast('11:11:11' as time)")
	result.Check(testkit.Rows("11:11:11"))
	result = tk.MustQuery("select * from t where a > cast(2 as decimal)")
	result.Check(testkit.Rows("3 2"))
	result = tk.MustQuery("select cast(-1 as unsigned)")
	result.Check(testkit.Rows("18446744073709551615"))

	// fix issue #3942
	result = tk.MustQuery("select cast('-24 100:00:00' as time);")
	result.Check(testkit.Rows("-676:00:00"))
	result = tk.MustQuery("select cast('12:00:00.000000' as datetime);")
	result.Check(testkit.Rows("2012-00-00 00:00:00"))
	result = tk.MustQuery("select cast('-34 100:00:00' as time);")
	result.Check(testkit.Rows("-838:59:59"))

	// Fix issue #3691, cast compability.
	result = tk.MustQuery("select cast('18446744073709551616' as unsigned);")
	result.Check(testkit.Rows("18446744073709551615"))
	result = tk.MustQuery("select cast('18446744073709551616' as signed);")
	result.Check(testkit.Rows("-1"))
	result = tk.MustQuery("select cast('9223372036854775808' as signed);")
	result.Check(testkit.Rows("-9223372036854775808"))
	result = tk.MustQuery("select cast('9223372036854775809' as signed);")
	result.Check(testkit.Rows("-9223372036854775807"))
	result = tk.MustQuery("select cast('9223372036854775807' as signed);")
	result.Check(testkit.Rows("9223372036854775807"))
	result = tk.MustQuery("select cast('18446744073709551615' as signed);")
	result.Check(testkit.Rows("-1"))
	result = tk.MustQuery("select cast('18446744073709551614' as signed);")
	result.Check(testkit.Rows("-2"))
	result = tk.MustQuery("select cast(18446744073709551615 as unsigned);")
	result.Check(testkit.Rows("18446744073709551615"))
	result = tk.MustQuery("select cast(18446744073709551616 as unsigned);")
	result.Check(testkit.Rows("18446744073709551615"))
	result = tk.MustQuery("select cast(18446744073709551616 as signed);")
	result.Check(testkit.Rows("9223372036854775807"))
	result = tk.MustQuery("select cast(18446744073709551617 as signed);")
	result.Check(testkit.Rows("9223372036854775807"))
	result = tk.MustQuery("select cast(18446744073709551615 as signed);")
	result.Check(testkit.Rows("-1"))
	result = tk.MustQuery("select cast(18446744073709551614 as signed);")
	result.Check(testkit.Rows("-2"))
	result = tk.MustQuery("select cast(-18446744073709551616 as signed);")
	result.Check(testkit.Rows("-9223372036854775808"))
	result = tk.MustQuery("select cast(18446744073709551614.9 as unsigned);") // Round up
	result.Check(testkit.Rows("18446744073709551615"))
	result = tk.MustQuery("select cast(18446744073709551614.4 as unsigned);") // Round down
	result.Check(testkit.Rows("18446744073709551614"))
	result = tk.MustQuery("select cast(-9223372036854775809 as signed);")
	result.Check(testkit.Rows("-9223372036854775808"))
	result = tk.MustQuery("select cast(-9223372036854775809 as unsigned);")
	result.Check(testkit.Rows("0"))
	result = tk.MustQuery("select cast(-9223372036854775808 as unsigned);")
	result.Check(testkit.Rows("9223372036854775808"))
	result = tk.MustQuery("select cast('-9223372036854775809' as unsigned);")
	result.Check(testkit.Rows("9223372036854775808"))
	result = tk.MustQuery("select cast('-9223372036854775807' as unsigned);")
	result.Check(testkit.Rows("9223372036854775809"))
	result = tk.MustQuery("select cast('-2' as unsigned);")
	result.Check(testkit.Rows("18446744073709551614"))
	result = tk.MustQuery("select cast(cast(1-2 as unsigned) as signed integer);")
	result.Check(testkit.Rows("-1"))
	result = tk.MustQuery("select cast(1 as signed int)")
	result.Check(testkit.Rows("1"))

	// test cast time as decimal overflow
	tk.MustExec("drop table if exists t1")
	tk.MustExec("create table t1(s1 time);")
	tk.MustExec("insert into t1 values('11:11:11');")
	result = tk.MustQuery("select cast(s1 as decimal(7, 2)) from t1;")
	result.Check(testkit.Rows("99999.99"))
	result = tk.MustQuery("select cast(s1 as decimal(8, 2)) from t1;")
	result.Check(testkit.Rows("111111.00"))
	_, err := tk.Exec("insert into t1 values(cast('111111.00' as decimal(7, 2)));")
	c.Assert(err, NotNil)

	result = tk.MustQuery(`select CAST(0x8fffffffffffffff as signed) a,
	CAST(0xfffffffffffffffe as signed) b,
	CAST(0xffffffffffffffff as unsigned) c;`)
	result.Check(testkit.Rows("-8070450532247928833 -2 18446744073709551615"))

	result = tk.MustQuery(`select cast("1:2:3" as TIME) = "1:02:03"`)
	result.Check(testkit.Rows("0"))

	// fixed issue #3471
	tk.MustExec("drop table if exists t")
	tk.MustExec("create table t(a time(6));")
	tk.MustExec("insert into t value('12:59:59.999999')")
	result = tk.MustQuery("select cast(a as signed) from t")
	result.Check(testkit.Rows("130000"))

	// fixed issue #3762
	result = tk.MustQuery("select -9223372036854775809;")
	result.Check(testkit.Rows("-9223372036854775809"))
	result = tk.MustQuery("select --9223372036854775809;")
	result.Check(testkit.Rows("9223372036854775809"))
	result = tk.MustQuery("select -9223372036854775808;")
	result.Check(testkit.Rows("-9223372036854775808"))

	tk.MustExec("drop table if exists t")
	tk.MustExec("create table t(a bigint(30));")
	_, err = tk.Exec("insert into t values(-9223372036854775809)")
	c.Assert(err, NotNil)

	// test unhex and hex
	result = tk.MustQuery("select unhex('4D7953514C')")
	result.Check(testkit.Rows("MySQL"))
	result = tk.MustQuery("select unhex(hex('string'))")
	result.Check(testkit.Rows("string"))
	result = tk.MustQuery("select unhex('ggg')")
	result.Check(testkit.Rows("<nil>"))
	result = tk.MustQuery("select unhex(-1)")
	result.Check(testkit.Rows("<nil>"))
	result = tk.MustQuery("select hex(unhex('1267'))")
	result.Check(testkit.Rows("1267"))
	result = tk.MustQuery("select hex(unhex(1267))")
	result.Check(testkit.Rows("1267"))
	tk.MustExec("drop table if exists t")
	tk.MustExec("create table t(a binary(8))")
	tk.MustExec(`insert into t values('test')`)
	result = tk.MustQuery("select hex(a) from t")
	result.Check(testkit.Rows("7465737400000000"))
	result = tk.MustQuery("select unhex(a) from t")
	result.Check(testkit.Rows("<nil>"))

	// select from_unixtime
	result = tk.MustQuery("select from_unixtime(1451606400)")
	unixTime := time.Unix(1451606400, 0).String()[:19]
	result.Check(testkit.Rows(unixTime))
	result = tk.MustQuery("select from_unixtime(1451606400.123456)")
	unixTime = time.Unix(1451606400, 123456000).String()[:26]
	result.Check(testkit.Rows(unixTime))
	result = tk.MustQuery("select from_unixtime(1451606400.1234567)")
	unixTime = time.Unix(1451606400, 123456700).Round(time.Microsecond).Format("2006-01-02 15:04:05.000000")[:26]
	result.Check(testkit.Rows(unixTime))
	result = tk.MustQuery("select from_unixtime(1451606400.999999)")
	unixTime = time.Unix(1451606400, 999999000).String()[:26]
	result.Check(testkit.Rows(unixTime))

	// test strcmp
	result = tk.MustQuery("select strcmp('abc', 'def')")
	result.Check(testkit.Rows("-1"))
	result = tk.MustQuery("select strcmp('abc', 'aba')")
	result.Check(testkit.Rows("1"))
	result = tk.MustQuery("select strcmp('abc', 'abc')")
	result.Check(testkit.Rows("0"))
	result = tk.MustQuery("select substr(null, 1, 2)")
	result.Check(testkit.Rows("<nil>"))
	result = tk.MustQuery("select substr('123', null, 2)")
	result.Check(testkit.Rows("<nil>"))
	result = tk.MustQuery("select substr('123', 1, null)")
	result.Check(testkit.Rows("<nil>"))

	// for case
	tk.MustExec("drop table if exists t")
	tk.MustExec("create table t (a varchar(255), b int)")
	tk.MustExec("insert t values ('str1', 1)")
	result = tk.MustQuery("select * from t where a = case b when 1 then 'str1' when 2 then 'str2' end")
	result.Check(testkit.Rows("str1 1"))
	result = tk.MustQuery("select * from t where a = case b when 1 then 'str2' when 2 then 'str3' end")
	result.Check(nil)
	tk.MustExec("insert t values ('str2', 2)")
	result = tk.MustQuery("select * from t where a = case b when 2 then 'str2' when 3 then 'str3' end")
	result.Check(testkit.Rows("str2 2"))
	tk.MustExec("insert t values ('str3', 3)")
	result = tk.MustQuery("select * from t where a = case b when 4 then 'str4' when 5 then 'str5' else 'str3' end")
	result.Check(testkit.Rows("str3 3"))
	result = tk.MustQuery("select * from t where a = case b when 4 then 'str4' when 5 then 'str5' else 'str6' end")
	result.Check(nil)
	result = tk.MustQuery("select * from t where a = case  when b then 'str3' when 1 then 'str1' else 'str2' end")
	result.Check(testkit.Rows("str3 3"))
	tk.MustExec("delete from t")
	tk.MustExec("insert t values ('str2', 0)")
	result = tk.MustQuery("select * from t where a = case  when b then 'str3' when 0 then 'str1' else 'str2' end")
	result.Check(testkit.Rows("str2 0"))
	tk.MustExec("insert t values ('str1', null)")
	result = tk.MustQuery("select * from t where a = case b when null then 'str3' when 10 then 'str1' else 'str2' end")
	result.Check(testkit.Rows("str2 0"))
	result = tk.MustQuery("select * from t where a = case null when b then 'str3' when 10 then 'str1' else 'str2' end")
	result.Check(testkit.Rows("str2 0"))
	result = tk.MustQuery("select cast(1234 as char(3))")
	result.Check(testkit.Rows("123"))
	result = tk.MustQuery("select cast(1234 as char(0))")
	result.Check(testkit.Rows(""))
	result = tk.MustQuery("show warnings")
	result.Check(testkit.Rows("Warning 1406 Data Too Long, field len 0, data len 4"))
	result = tk.MustQuery("select CAST( - 8 AS DECIMAL ) * + 52 + 87 < - 86")
	result.Check(testkit.Rows("1"))

	// issue 3884
	tk.MustExec("drop table if exists t")
	tk.MustExec("CREATE TABLE t (c1 date, c2 datetime, c3 timestamp, c4 time, c5 year);")
	tk.MustExec("INSERT INTO t values ('2000-01-01', '2000-01-01 12:12:12', '2000-01-01 12:12:12', '12:12:12', '2000');")
	tk.MustExec("INSERT INTO t values ('2000-02-01', '2000-02-01 12:12:12', '2000-02-01 12:12:12', '13:12:12', 2000);")
	tk.MustExec("INSERT INTO t values ('2000-03-01', '2000-03-01', '2000-03-01 12:12:12', '1 12:12:12', 2000);")
	tk.MustExec("INSERT INTO t SET c1 = '2000-04-01', c2 = '2000-04-01', c3 = '2000-04-01 12:12:12', c4 = '-1 13:12:12', c5 = 2000;")
	result = tk.MustQuery("SELECT c4 FROM t where c4 < '-13:12:12';")
	result.Check(testkit.Rows("-37:12:12"))

	// testCase is for like and regexp
	type testCase struct {
		pattern string
		val     string
		result  int
	}
	patternMatching := func(c *C, tk *testkit.TestKit, queryOp string, data []testCase) {
		tk.MustExec("drop table if exists t")
		tk.MustExec("create table t (a varchar(255), b int)")
		for i, d := range data {
			tk.MustExec(fmt.Sprintf("insert into t values('%s', %d)", d.val, i))
			result = tk.MustQuery(fmt.Sprintf("select * from t where a %s '%s'", queryOp, d.pattern))
			if d.result == 1 {
				rowStr := fmt.Sprintf("%s %d", d.val, i)
				result.Check(testkit.Rows(rowStr))
			} else {
				result.Check(nil)
			}
			tk.MustExec(fmt.Sprintf("delete from t where b = %d", i))
		}
	}
	// for like
	likeTests := []testCase{
		{"a", "a", 1},
		{"a", "b", 0},
		{"aA", "Aa", 1},
		{"aA%", "aAab", 1},
		{"aA_", "Aaab", 0},
		{"aA_", "Aab", 1},
		{"", "", 1},
		{"", "a", 0},
	}
	patternMatching(c, tk, "like", likeTests)
	// for regexp
	likeTests = []testCase{
		{"^$", "a", 0},
		{"a", "a", 1},
		{"a", "b", 0},
		{"aA", "aA", 1},
		{".", "a", 1},
		{"^.$", "ab", 0},
		{"..", "b", 0},
		{".ab", "aab", 1},
		{"ab.", "abcd", 1},
		{".*", "abcd", 1},
	}
	patternMatching(c, tk, "regexp", likeTests)

	// for found_rows
	tk.MustExec("drop table if exists t")
	tk.MustExec("create table t (a int)")
	tk.MustQuery("select * from t") // Test XSelectTableExec
	result = tk.MustQuery("select found_rows()")
	result.Check(testkit.Rows("0"))
	result = tk.MustQuery("select found_rows()")
	result.Check(testkit.Rows("1")) // Last query is found_rows(), it returns 1 row with value 0
	tk.MustExec("insert t values (1),(2),(2)")
	tk.MustQuery("select * from t")
	result = tk.MustQuery("select found_rows()")
	result.Check(testkit.Rows("3"))
	tk.MustQuery("select * from t where a = 0")
	result = tk.MustQuery("select found_rows()")
	result.Check(testkit.Rows("0"))
	tk.MustQuery("select * from t where a = 1")
	result = tk.MustQuery("select found_rows()")
	result.Check(testkit.Rows("1"))
	tk.MustQuery("select * from t where a like '2'") // Test SelectionExec
	result = tk.MustQuery("select found_rows()")
	result.Check(testkit.Rows("2"))
	tk.MustQuery("show tables like 't'")
	result = tk.MustQuery("select found_rows()")
	result.Check(testkit.Rows("1"))
	tk.MustQuery("select count(*) from t") // Test ProjectionExec
	result = tk.MustQuery("select found_rows()")
	result.Check(testkit.Rows("1"))
}

func (s *testSuite) TestMathBuiltin(c *C) {
	defer func() {
		s.cleanEnv(c)
		testleak.AfterTest(c)()
	}()
	tk := testkit.NewTestKit(c, s.store)
	tk.MustExec("use test")

	// for degrees
	result := tk.MustQuery("select degrees(0), degrees(1)")
	result.Check(testkit.Rows("0 57.29577951308232"))
	result = tk.MustQuery("select degrees(2), degrees(5)")
	result.Check(testkit.Rows("114.59155902616465 286.4788975654116"))

	// for sin
	result = tk.MustQuery("select sin(0), sin(1.5707963267949)")
	result.Check(testkit.Rows("0 1"))
	result = tk.MustQuery("select sin(1), sin(100)")
	result.Check(testkit.Rows("0.8414709848078965 -0.5063656411097588"))
	result = tk.MustQuery("select sin('abcd')")
	result.Check(testkit.Rows("0"))

	// for cos
	result = tk.MustQuery("select cos(0), cos(3.1415926535898)")
	result.Check(testkit.Rows("1 -1"))
	result = tk.MustQuery("select cos('abcd')")
	result.Check(testkit.Rows("1"))

	// for tan
	result = tk.MustQuery("select tan(0.00), tan(PI()/4)")
	result.Check(testkit.Rows("0 1"))
	result = tk.MustQuery("select tan('abcd')")
	result.Check(testkit.Rows("0"))

	// for log2
	result = tk.MustQuery("select log2(0.0)")
	result.Check(testkit.Rows("<nil>"))
	result = tk.MustQuery("select log2(4)")
	result.Check(testkit.Rows("2"))
	result = tk.MustQuery("select log2('8.0abcd')")
	result.Check(testkit.Rows("3"))
	result = tk.MustQuery("select log2(-1)")
	result.Check(testkit.Rows("<nil>"))
	result = tk.MustQuery("select log2(NULL)")
	result.Check(testkit.Rows("<nil>"))

	// for log10
	result = tk.MustQuery("select log10(0.0)")
	result.Check(testkit.Rows("<nil>"))
	result = tk.MustQuery("select log10(100)")
	result.Check(testkit.Rows("2"))
	result = tk.MustQuery("select log10('1000.0abcd')")
	result.Check(testkit.Rows("3"))
	result = tk.MustQuery("select log10(-1)")
	result.Check(testkit.Rows("<nil>"))
	result = tk.MustQuery("select log10(NULL)")
	result.Check(testkit.Rows("<nil>"))

	//for log
	result = tk.MustQuery("select log(0.0)")
	result.Check(testkit.Rows("<nil>"))
	result = tk.MustQuery("select log(100)")
	result.Check(testkit.Rows("4.605170185988092"))
	result = tk.MustQuery("select log('100.0abcd')")
	result.Check(testkit.Rows("4.605170185988092"))
	result = tk.MustQuery("select log(-1)")
	result.Check(testkit.Rows("<nil>"))
	result = tk.MustQuery("select log(NULL)")
	result.Check(testkit.Rows("<nil>"))
	result = tk.MustQuery("select log(NULL, NULL)")
	result.Check(testkit.Rows("<nil>"))
	result = tk.MustQuery("select log(1, 100)")
	result.Check(testkit.Rows("<nil>"))
	result = tk.MustQuery("select log(0.5, 0.25)")
	result.Check(testkit.Rows("2"))
	result = tk.MustQuery("select log(-1, 0.25)")
	result.Check(testkit.Rows("<nil>"))

	// for atan
	result = tk.MustQuery("select atan(0), atan(-1), atan(1), atan(1,2)")
	result.Check(testkit.Rows("0 -0.7853981633974483 0.7853981633974483 0.4636476090008061"))
	result = tk.MustQuery("select atan('tidb')")
	result.Check(testkit.Rows("0"))

	// for asin
	result = tk.MustQuery("select asin(0), asin(-2), asin(2), asin(1)")
	result.Check(testkit.Rows("0 <nil> <nil> 1.5707963267948966"))
	result = tk.MustQuery("select asin('tidb')")
	result.Check(testkit.Rows("0"))

	// for acos
	result = tk.MustQuery("select acos(0), acos(-2), acos(2), acos(1)")
	result.Check(testkit.Rows("1.5707963267948966 <nil> <nil> 0"))
	result = tk.MustQuery("select acos('tidb')")
	result.Check(testkit.Rows("1.5707963267948966"))

	// for pi
	result = tk.MustQuery("select pi()")
	result.Check(testkit.Rows("3.141592653589793"))

	// for floor
	result = tk.MustQuery("select floor(0), floor(null), floor(1.23), floor(-1.23), floor(1)")
	result.Check(testkit.Rows("0 <nil> 1 -2 1"))
	result = tk.MustQuery("select floor('tidb'), floor('1tidb'), floor('tidb1')")
	result.Check(testkit.Rows("0 1 0"))
	result = tk.MustQuery("SELECT floor(t.c_datetime) FROM (select CAST('2017-07-19 00:00:00' AS DATETIME) AS c_datetime) AS t")
	result.Check(testkit.Rows("20170719000000"))
	result = tk.MustQuery("SELECT floor(t.c_time) FROM (select CAST('12:34:56' AS TIME) AS c_time) AS t")
	result.Check(testkit.Rows("123456"))
	result = tk.MustQuery("SELECT floor(t.c_time) FROM (select CAST('00:34:00' AS TIME) AS c_time) AS t")
	result.Check(testkit.Rows("3400"))
	result = tk.MustQuery("SELECT floor(t.c_time) FROM (select CAST('00:00:00' AS TIME) AS c_time) AS t")
	result.Check(testkit.Rows("0"))
	result = tk.MustQuery("SELECT floor(t.c_decimal) FROM (SELECT CAST('-10.01' AS DECIMAL(10,2)) AS c_decimal) AS t")
	result.Check(testkit.Rows("-11"))
	result = tk.MustQuery("SELECT floor(t.c_decimal) FROM (SELECT CAST('-10.01' AS DECIMAL(10,1)) AS c_decimal) AS t")
	result.Check(testkit.Rows("-10"))

	// for ceil/ceiling
	result = tk.MustQuery("select ceil(0), ceil(null), ceil(1.23), ceil(-1.23), ceil(1)")
	result.Check(testkit.Rows("0 <nil> 2 -1 1"))
	result = tk.MustQuery("select ceiling(0), ceiling(null), ceiling(1.23), ceiling(-1.23), ceiling(1)")
	result.Check(testkit.Rows("0 <nil> 2 -1 1"))
	result = tk.MustQuery("select ceil('tidb'), ceil('1tidb'), ceil('tidb1'), ceiling('tidb'), ceiling('1tidb'), ceiling('tidb1')")
	result.Check(testkit.Rows("0 1 0 0 1 0"))
	result = tk.MustQuery("select ceil(t.c_datetime), ceiling(t.c_datetime) from (select cast('2017-07-20 00:00:00' as datetime) as c_datetime) as t")
	result.Check(testkit.Rows("20170720000000 20170720000000"))
	result = tk.MustQuery("select ceil(t.c_time), ceiling(t.c_time) from (select cast('12:34:56' as time) as c_time) as t")
	result.Check(testkit.Rows("123456 123456"))
	result = tk.MustQuery("select ceil(t.c_time), ceiling(t.c_time) from (select cast('00:34:00' as time) as c_time) as t")
	result.Check(testkit.Rows("3400 3400"))
	result = tk.MustQuery("select ceil(t.c_time), ceiling(t.c_time) from (select cast('00:00:00' as time) as c_time) as t")
	result.Check(testkit.Rows("0 0"))
	result = tk.MustQuery("select ceil(t.c_decimal), ceiling(t.c_decimal) from (select cast('-10.01' as decimal(10,2)) as c_decimal) as t")
	result.Check(testkit.Rows("-10 -10"))
	result = tk.MustQuery("select ceil(t.c_decimal), ceiling(t.c_decimal) from (select cast('-10.01' as decimal(10,1)) as c_decimal) as t")
	result.Check(testkit.Rows("-10 -10"))

	// for cot
	result = tk.MustQuery("select cot(1), cot(-1), cot(NULL)")
	result.Check(testkit.Rows("0.6420926159343308 -0.6420926159343308 <nil>"))
	result = tk.MustQuery("select cot('1tidb')")
	result.Check(testkit.Rows("0.6420926159343308"))
	rs, err := tk.Exec("select cot(0)")
	c.Assert(err, IsNil)
	_, err = tidb.GetRows(rs)
	c.Assert(err, NotNil)
	terr := errors.Trace(err).(*errors.Err).Cause().(*terror.Error)
	c.Assert(terr.Code(), Equals, terror.ErrCode(mysql.ErrDataOutOfRange))

	//for exp
	result = tk.MustQuery("select exp(0), exp(1), exp(-1), exp(1.2), exp(NULL)")
	result.Check(testkit.Rows("1 2.718281828459045 0.36787944117144233 3.3201169227365472 <nil>"))
	result = tk.MustQuery("select exp('tidb'), exp('1tidb')")
	result.Check(testkit.Rows("1 2.718281828459045"))
	rs, err = tk.Exec("select exp(1000000)")
	c.Assert(err, IsNil)
	_, err = tidb.GetRows(rs)
	c.Assert(err, NotNil)
	terr = errors.Trace(err).(*errors.Err).Cause().(*terror.Error)
	c.Assert(terr.Code(), Equals, terror.ErrCode(mysql.ErrDataOutOfRange))
}

func (s *testSuite) TestJSON(c *C) {
	// This will be opened after implementing cast as json.
	origin := expression.TurnOnNewExprEval
	expression.TurnOnNewExprEval = false
	defer func() {
		expression.TurnOnNewExprEval = origin
		s.cleanEnv(c)
		testleak.AfterTest(c)()
	}()
	tk := testkit.NewTestKit(c, s.store)

	tk.MustExec("use test")
	tk.MustExec("drop table if exists test_json")
	tk.MustExec("create table test_json (id int, a json)")
	tk.MustExec(`insert into test_json (id, a) values (1, '{"a":[1,"2",{"aa":"bb"},4],"b":true}')`)
	tk.MustExec(`insert into test_json (id, a) values (2, "null")`)
	tk.MustExec(`insert into test_json (id, a) values (3, null)`)
	tk.MustExec(`insert into test_json (id, a) values (4, 'true')`)
	tk.MustExec(`insert into test_json (id, a) values (5, '3')`)
	tk.MustExec(`insert into test_json (id, a) values (5, '4.0')`)
	tk.MustExec(`insert into test_json (id, a) values (6, '"string"')`)

	var result *testkit.Result
	result = tk.MustQuery(`select tj.a from test_json tj order by tj.id`)
	result.Check(testkit.Rows(`{"a":[1,"2",{"aa":"bb"},4],"b":true}`, "null", "<nil>", "true", "3", "4", `"string"`))

	// Check json_type function
	result = tk.MustQuery(`select json_type(a) from test_json tj order by tj.id`)
	result.Check(testkit.Rows("OBJECT", "NULL", "<nil>", "BOOLEAN", "INTEGER", "DOUBLE", "STRING"))

	// Check json compare with primitives.
	result = tk.MustQuery(`select a from test_json tj where a = 3`)
	result.Check(testkit.Rows("3"))
	result = tk.MustQuery(`select a from test_json tj where a = 4.0`)
	result.Check(testkit.Rows("4"))
	result = tk.MustQuery(`select a from test_json tj where a = true`)
	result.Check(testkit.Rows("true"))
	result = tk.MustQuery(`select a from test_json tj where a = "string"`)
	result.Check(testkit.Rows(`"string"`))

	// Check two json grammar sugar.
	result = tk.MustQuery(`select a->>'$.a[2].aa' as x, a->'$.b' as y from test_json having x is not null order by id`)
	result.Check(testkit.Rows(`bb true`))
	result = tk.MustQuery(`select a->'$.a[2].aa' as x, a->>'$.b' as y from test_json having x is not null order by id`)
	result.Check(testkit.Rows(`"bb" true`))

	// Check some DDL limits for TEXT/BLOB/JSON column.
	var err error
	var terr *terror.Error

	_, err = tk.Exec(`create table test_bad_json(a json default '{}')`)
	c.Assert(err, NotNil)
	terr = errors.Trace(err).(*errors.Err).Cause().(*terror.Error)
	c.Assert(terr.Code(), Equals, terror.ErrCode(mysql.ErrBlobCantHaveDefault))

	_, err = tk.Exec(`create table test_bad_json(a blob default 'hello')`)
	c.Assert(err, NotNil)
	terr = errors.Trace(err).(*errors.Err).Cause().(*terror.Error)
	c.Assert(terr.Code(), Equals, terror.ErrCode(mysql.ErrBlobCantHaveDefault))

	_, err = tk.Exec(`create table test_bad_json(a text default 'world')`)
	c.Assert(err, NotNil)
	terr = errors.Trace(err).(*errors.Err).Cause().(*terror.Error)
	c.Assert(terr.Code(), Equals, terror.ErrCode(mysql.ErrBlobCantHaveDefault))

	// check json fields cannot be used as key.
	_, err = tk.Exec(`create table test_bad_json(id int, a json, key (a))`)
	c.Assert(err, NotNil)
	terr = errors.Trace(err).(*errors.Err).Cause().(*terror.Error)
	c.Assert(terr.Code(), Equals, terror.ErrCode(mysql.ErrJSONUsedAsKey))

	// check CAST AS JSON.
	result = tk.MustQuery(`select CAST('3' AS JSON), CAST('{}' AS JSON), CAST(null AS JSON)`)
	result.Check(testkit.Rows(`3 {} <nil>`))
}

func (s *testSuite) TestMultiUpdate(c *C) {
	defer func() {
		s.cleanEnv(c)
		testleak.AfterTest(c)()
	}()
	tk := testkit.NewTestKit(c, s.store)
	tk.MustExec("use test")
	tk.MustExec(`CREATE TABLE test_mu (a int primary key, b int, c int)`)
	tk.MustExec(`INSERT INTO test_mu VALUES (1, 2, 3), (4, 5, 6), (7, 8, 9)`)

	// Test INSERT ... ON DUPLICATE UPDATE set_lists.
	tk.MustExec(`INSERT INTO test_mu VALUES (1, 2, 3) ON DUPLICATE KEY UPDATE b = 3, c = b`)
	result := tk.MustQuery(`SELECT * FROM test_mu ORDER BY a`)
	result.Check(testkit.Rows(`1 3 3`, `4 5 6`, `7 8 9`))

	tk.MustExec(`INSERT INTO test_mu VALUES (1, 2, 3) ON DUPLICATE KEY UPDATE c = 2, b = c+5`)
	result = tk.MustQuery(`SELECT * FROM test_mu ORDER BY a`)
	result.Check(testkit.Rows(`1 7 2`, `4 5 6`, `7 8 9`))

	// Test UPDATE ... set_lists.
	tk.MustExec(`UPDATE test_mu SET b = 0, c = b WHERE a = 4`)
	result = tk.MustQuery(`SELECT * FROM test_mu ORDER BY a`)
	result.Check(testkit.Rows(`1 7 2`, `4 0 0`, `7 8 9`))

	tk.MustExec(`UPDATE test_mu SET c = 8, b = c WHERE a = 4`)
	result = tk.MustQuery(`SELECT * FROM test_mu ORDER BY a`)
	result.Check(testkit.Rows(`1 7 2`, `4 8 8`, `7 8 9`))

	tk.MustExec(`UPDATE test_mu SET c = b, b = c WHERE a = 7`)
	result = tk.MustQuery(`SELECT * FROM test_mu ORDER BY a`)
	result.Check(testkit.Rows(`1 7 2`, `4 8 8`, `7 8 8`))
}

func (s *testSuite) TestGeneratedColumnWrite(c *C) {
	defer func() {
		s.cleanEnv(c)
		testleak.AfterTest(c)()
	}()
	tk := testkit.NewTestKit(c, s.store)
	tk.MustExec("use test")
	tk.MustExec(`CREATE TABLE test_gc_write (a int primary key, b int, c int as (a+8) virtual)`)
	tk.MustExec(`CREATE TABLE test_gc_write_1 (a int primary key, b int, c int)`)

	tests := []struct {
		stmt string
		err  int
	}{
		// Can't modify generated column by values.
		{`insert into test_gc_write (a, b, c) values (1, 1, 1)`, mysql.ErrBadGeneratedColumn},
		{`insert into test_gc_write values (1, 1, 1)`, mysql.ErrBadGeneratedColumn},
		// Can't modify generated column by select clause.
		{`insert into test_gc_write select 1, 1, 1`, mysql.ErrBadGeneratedColumn},
		// Can't modify generated column by on duplicate clause.
		{`insert into test_gc_write (a, b) values (1, 1) on duplicate key update c = 1`, mysql.ErrBadGeneratedColumn},
		// Can't modify generated column by set.
		{`insert into test_gc_write set a = 1, b = 1, c = 1`, mysql.ErrBadGeneratedColumn},
		// Can't modify generated column by update clause.
		{`update test_gc_write set c = 1`, mysql.ErrBadGeneratedColumn},
		// Can't modify generated column by multi-table update clause.
		{`update test_gc_write, test_gc_write_1 set test_gc_write.c = 1`, mysql.ErrBadGeneratedColumn},

		// Can insert without generated columns.
		{`insert into test_gc_write (a, b) values (1, 1)`, 0},
		{`insert into test_gc_write set a = 2, b = 2`, 0},
		// Can update without generated columns.
		{`update test_gc_write set b = 2 where a = 2`, 0},
		{`update test_gc_write t1, test_gc_write_1 t2 set t1.b = 3, t2.b = 4`, 0},

		// But now we can't do this, just as same with MySQL 5.7:
		{`insert into test_gc_write values (1, 1)`, mysql.ErrWrongValueCountOnRow},
		{`insert into test_gc_write select 1, 1`, mysql.ErrWrongValueCountOnRow},
	}
	for _, tt := range tests {
		_, err := tk.Exec(tt.stmt)
		if tt.err != 0 {
			c.Assert(err, NotNil)
			terr := errors.Trace(err).(*errors.Err).Cause().(*terror.Error)
			c.Assert(terr.Code(), Equals, terror.ErrCode(tt.err))
		} else {
			c.Assert(err, IsNil)
		}
	}
}

func (s *testSuite) TestToPBExpr(c *C) {
	defer func() {
		s.cleanEnv(c)
		testleak.AfterTest(c)()
	}()
	tk := testkit.NewTestKit(c, s.store)
	tk.MustExec("use test")
	tk.MustExec("drop table if exists t")
	tk.MustExec("create table t (a decimal(10,6), b decimal, index idx_b (b))")
	tk.MustExec("set sql_mode = ''")
	tk.MustExec("insert t values (1.1, 1.1)")
	tk.MustExec("insert t values (2.4, 2.4)")
	tk.MustExec("insert t values (3.3, 2.7)")
	result := tk.MustQuery("select * from t where a < 2.399999")
	result.Check(testkit.Rows("1.100000 1"))
	result = tk.MustQuery("select * from t where a > 1.5")
	result.Check(testkit.Rows("2.400000 2", "3.300000 3"))
	result = tk.MustQuery("select * from t where a <= 1.1")
	result.Check(testkit.Rows("1.100000 1"))
	result = tk.MustQuery("select * from t where b >= 3")
	result.Check(testkit.Rows("3.300000 3"))
	result = tk.MustQuery("select * from t where not (b = 1)")
	result.Check(testkit.Rows("2.400000 2", "3.300000 3"))
	result = tk.MustQuery("select * from t where b&1 = a|1")
	result.Check(testkit.Rows("1.100000 1"))
	result = tk.MustQuery("select * from t where b != 2 and b <=> 3")
	result.Check(testkit.Rows("3.300000 3"))
	result = tk.MustQuery("select * from t where b in (3)")
	result.Check(testkit.Rows("3.300000 3"))
	result = tk.MustQuery("select * from t where b not in (1, 2)")
	result.Check(testkit.Rows("3.300000 3"))

	tk.MustExec("drop table if exists t")
	tk.MustExec("create table t (a varchar(255), b int)")
	tk.MustExec("insert t values ('abc123', 1)")
	tk.MustExec("insert t values ('ab123', 2)")
	result = tk.MustQuery("select * from t where a like 'ab%'")
	result.Check(testkit.Rows("abc123 1", "ab123 2"))
	result = tk.MustQuery("select * from t where a like 'ab_12'")
	result.Check(nil)
	tk.MustExec("drop table if exists t")
	tk.MustExec("create table t (a int primary key)")
	tk.MustExec("insert t values (1)")
	tk.MustExec("insert t values (2)")
	result = tk.MustQuery("select * from t where not (a = 1)")
	result.Check(testkit.Rows("2"))
	result = tk.MustQuery("select * from t where not(not (a = 1))")
	result.Check(testkit.Rows("1"))
	result = tk.MustQuery("select * from t where not(a != 1 and a != 2)")
	result.Check(testkit.Rows("1", "2"))
}

func (s *testSuite) TestDatumXAPI(c *C) {
	defer func() {
		s.cleanEnv(c)
		testleak.AfterTest(c)()
	}()
	tk := testkit.NewTestKit(c, s.store)
	tk.MustExec("use test")
	tk.MustExec("drop table if exists t")
	tk.MustExec("create table t (a decimal(10,6), b decimal, index idx_b (b))")
	tk.MustExec("set sql_mode = ''")
	tk.MustExec("insert t values (1.1, 1.1)")
	tk.MustExec("insert t values (2.2, 2.2)")
	tk.MustExec("insert t values (3.3, 2.7)")
	result := tk.MustQuery("select * from t where a > 1.5")
	result.Check(testkit.Rows("2.200000 2", "3.300000 3"))
	result = tk.MustQuery("select * from t where b > 1.5")
	result.Check(testkit.Rows("2.200000 2", "3.300000 3"))

	tk.MustExec("drop table if exists t")
	tk.MustExec("create table t (a time(3), b time, index idx_a (a))")
	tk.MustExec("insert t values ('11:11:11', '11:11:11')")
	tk.MustExec("insert t values ('11:11:12', '11:11:12')")
	tk.MustExec("insert t values ('11:11:13', '11:11:13')")
	result = tk.MustQuery("select * from t where a > '11:11:11.5'")
	result.Check(testkit.Rows("11:11:12.000 11:11:12", "11:11:13.000 11:11:13"))
	result = tk.MustQuery("select * from t where b > '11:11:11.5'")
	result.Check(testkit.Rows("11:11:12.000 11:11:12", "11:11:13.000 11:11:13"))
}

func (s *testSuite) TestSQLMode(c *C) {
	defer func() {
		s.cleanEnv(c)
		testleak.AfterTest(c)()
	}()
	tk := testkit.NewTestKit(c, s.store)
	tk.MustExec("use test")
	tk.MustExec("drop table if exists t")
	tk.MustExec("create table t (a tinyint not null)")
	tk.MustExec("set sql_mode = 'STRICT_TRANS_TABLES'")
	_, err := tk.Exec("insert t values ()")
	c.Check(err, NotNil)

	_, err = tk.Exec("insert t values ('1000')")
	c.Check(err, NotNil)

	tk.MustExec("create table if not exists tdouble (a double(3,2))")
	_, err = tk.Exec("insert tdouble values (10.23)")
	c.Check(err, NotNil)

	tk.MustExec("set sql_mode = ''")
	tk.MustExec("insert t values ()")
	tk.MustExec("insert t values (1000)")
	tk.MustQuery("select * from t").Check(testkit.Rows("0", "127"))

	tk.MustExec("insert tdouble values (10.23)")
	tk.MustQuery("select * from tdouble").Check(testkit.Rows("9.99"))

	tk.MustExec("set sql_mode = 'STRICT_TRANS_TABLES'")
	tk.MustExec("set @@global.sql_mode = ''")

	tk2 := testkit.NewTestKit(c, s.store)
	tk2.MustExec("use test")
	tk2.MustExec("create table t2 (a varchar(3))")
	tk2.MustExec("insert t2 values ('abcd')")
	tk2.MustQuery("select * from t2").Check(testkit.Rows("abc"))

	// session1 is still in strict mode.
	_, err = tk.Exec("insert t2 values ('abcd')")
	c.Check(err, NotNil)
	// Restore original global strict mode.
	tk.MustExec("set @@global.sql_mode = 'STRICT_TRANS_TABLES'")
}

func (s *testSuite) TestTableDual(c *C) {
	defer testleak.AfterTest(c)()
	tk := testkit.NewTestKit(c, s.store)
	tk.MustExec("use test")
	result := tk.MustQuery("Select 1")
	result.Check(testkit.Rows("1"))
	result = tk.MustQuery("Select 1 from dual")
	result.Check(testkit.Rows("1"))
	result = tk.MustQuery("Select count(*) from dual")
	result.Check(testkit.Rows("1"))
	result = tk.MustQuery("Select 1 from dual where 1")
	result.Check(testkit.Rows("1"))
}

func (s *testSuite) TestTableScan(c *C) {
	defer testleak.AfterTest(c)()
	tk := testkit.NewTestKit(c, s.store)
	tk.MustExec("use information_schema")
	result := tk.MustQuery("select * from schemata")
	// There must be these tables: information_schema, mysql, performance_schema and test.
	c.Assert(len(result.Rows()), GreaterEqual, 4)
	tk.MustExec("use test")
	tk.MustExec("create database mytest")
	rowStr1 := fmt.Sprintf("%s %s %s %s %v", "def", "mysql", "utf8", "utf8_bin", nil)
	rowStr2 := fmt.Sprintf("%s %s %s %s %v", "def", "mytest", "utf8", "utf8_bin", nil)
	tk.MustExec("use information_schema")
	result = tk.MustQuery("select * from schemata where schema_name = 'mysql'")
	result.Check(testkit.Rows(rowStr1))
	result = tk.MustQuery("select * from schemata where schema_name like 'my%'")
	result.Check(testkit.Rows(rowStr1, rowStr2))
}

func (s *testSuite) TestAdapterStatement(c *C) {
	defer testleak.AfterTest(c)()
	se, err := tidb.CreateSession(s.store)
	c.Check(err, IsNil)
	se.GetSessionVars().TxnCtx.InfoSchema = sessionctx.GetDomain(se).InfoSchema()
	compiler := &executor.Compiler{}
	ctx := se.(context.Context)
	stmtNode, err := s.ParseOneStmt("select 1", "", "")
	c.Check(err, IsNil)
	stmt, err := compiler.Compile(ctx, stmtNode)
	c.Check(err, IsNil)
	c.Check(stmt.OriginText(), Equals, "select 1")

	stmtNode, err = s.ParseOneStmt("create table test.t (a int)", "", "")
	c.Check(err, IsNil)
	stmt, err = compiler.Compile(ctx, stmtNode)
	c.Check(err, IsNil)
	c.Check(stmt.OriginText(), Equals, "create table test.t (a int)")
}

func (s *testSuite) TestPointGet(c *C) {
	defer func() {
		testleak.AfterTest(c)()
	}()
	tk := testkit.NewTestKit(c, s.store)
	tk.MustExec("use mysql")
	ctx := tk.Se.(context.Context)
	tests := map[string]bool{
		"select * from help_topic where name='aaa'":         true,
		"select * from help_topic where help_topic_id=1":    true,
		"select * from help_topic where help_category_id=1": false,
	}
	infoSchema := executor.GetInfoSchema(ctx)

	for sqlStr, result := range tests {
		stmtNode, err := s.ParseOneStmt(sqlStr, "", "")
		c.Check(err, IsNil)
		err = plan.Preprocess(stmtNode, infoSchema, ctx)
		c.Check(err, IsNil)
		// Validate should be after NameResolve.
		err = plan.Validate(stmtNode, false)
		c.Check(err, IsNil)
		plan, err := plan.Optimize(ctx, stmtNode, infoSchema)
		c.Check(err, IsNil)
		ret := executor.IsPointGetWithPKOrUniqueKeyByAutoCommit(ctx, plan)
		c.Assert(ret, Equals, result)
	}
}

func (s *testSuite) TestRow(c *C) {
	defer func() {
		s.cleanEnv(c)
		testleak.AfterTest(c)()
	}()
	tk := testkit.NewTestKit(c, s.store)
	tk.MustExec("use test")
	tk.MustExec("drop table if exists t")
	tk.MustExec("create table t (c int, d int)")
	tk.MustExec("insert t values (1, 1)")
	tk.MustExec("insert t values (1, 3)")
	tk.MustExec("insert t values (2, 1)")
	tk.MustExec("insert t values (2, 3)")
	result := tk.MustQuery("select * from t where (c, d) < (2,2)")
	result.Check(testkit.Rows("1 1", "1 3", "2 1"))
	result = tk.MustQuery("select * from t where (1,2,3) > (3,2,1)")
	result.Check(testkit.Rows())
	result = tk.MustQuery("select * from t where row(1,2,3) > (3,2,1)")
	result.Check(testkit.Rows())
	result = tk.MustQuery("select * from t where (c, d) = (select * from t where (c,d) = (1,1))")
	result.Check(testkit.Rows("1 1"))
	result = tk.MustQuery("select * from t where (c, d) = (select * from t k where (t.c,t.d) = (c,d))")
	result.Check(testkit.Rows("1 1", "1 3", "2 1", "2 3"))
	result = tk.MustQuery("select (1, 2, 3) < (2, 3, 4)")
	result.Check(testkit.Rows("1"))
	result = tk.MustQuery("select (2, 3, 4) <= (2, 3, 3)")
	result.Check(testkit.Rows("0"))
	result = tk.MustQuery("select (2, 3, 4) <= (2, 3, 4)")
	result.Check(testkit.Rows("1"))
	result = tk.MustQuery("select (2, 3, 4) <= (2, 1, 4)")
	result.Check(testkit.Rows("0"))
	result = tk.MustQuery("select (2, 3, 4) >= (2, 3, 4)")
	result.Check(testkit.Rows("1"))
	result = tk.MustQuery("select (2, 3, 4) = (2, 3, 4)")
	result.Check(testkit.Rows("1"))
	result = tk.MustQuery("select (2, 3, 4) != (2, 3, 4)")
	result.Check(testkit.Rows("0"))
}

func (s *testSuite) TestColumnName(c *C) {
	defer func() {
		s.cleanEnv(c)
		testleak.AfterTest(c)()
	}()
	tk := testkit.NewTestKit(c, s.store)
	tk.MustExec("use test")
	tk.MustExec("drop table if exists t")
	tk.MustExec("create table t (c int, d int)")
	rs, err := tk.Exec("select 1 + c, count(*) from t")
	c.Check(err, IsNil)
	fields, err := rs.Fields()
	c.Check(err, IsNil)
	c.Check(len(fields), Equals, 2)
	c.Check(fields[0].Column.Name.L, Equals, "1 + c")
	c.Check(fields[1].Column.Name.L, Equals, "count(*)")
	rs, err = tk.Exec("select (c) > all (select c from t) from t")
	c.Check(err, IsNil)
	fields, err = rs.Fields()
	c.Check(err, IsNil)
	c.Check(len(fields), Equals, 1)
	c.Check(fields[0].Column.Name.L, Equals, "(c) > all (select c from t)")
	tk.MustExec("begin")
	tk.MustExec("insert t values(1,1)")
	rs, err = tk.Exec("select c d, d c from t")
	c.Check(err, IsNil)
	fields, err = rs.Fields()
	c.Check(err, IsNil)
	c.Check(len(fields), Equals, 2)
	c.Check(fields[0].Column.Name.L, Equals, "d")
	c.Check(fields[1].Column.Name.L, Equals, "c")
}

func (s *testSuite) TestSelectVar(c *C) {
	defer func() {
		s.cleanEnv(c)
		testleak.AfterTest(c)()
	}()
	tk := testkit.NewTestKit(c, s.store)
	tk.MustExec("use test")
	tk.MustExec("drop table if exists t")
	tk.MustExec("create table t (d int)")
	tk.MustExec("insert into t values(1), (2), (1)")
	// This behavior is different from MySQL.
	result := tk.MustQuery("select @a, @a := d+1 from t")
	result.Check(testkit.Rows("<nil> 2", "2 3", "3 2"))
}

func (s *testSuite) TestHistoryRead(c *C) {
	defer func() {
		s.cleanEnv(c)
		testleak.AfterTest(c)()
	}()
	tk := testkit.NewTestKit(c, s.store)
	tk.MustExec("use test")
	tk.MustExec("drop table if exists history_read")
	tk.MustExec("create table history_read (a int)")
	tk.MustExec("insert history_read values (1)")

	// For mocktikv, safe point is not initialized, we manually insert it for snapshot to use.
	safePointName := "tikv_gc_safe_point"
	safePointValue := "20060102-15:04:05 -0700 MST"
	safePointComment := "All versions after safe point can be accessed. (DO NOT EDIT)"
	updateSafePoint := fmt.Sprintf(`INSERT INTO mysql.tidb VALUES ('%[1]s', '%[2]s', '%[3]s')
	ON DUPLICATE KEY
	UPDATE variable_value = '%[2]s', comment = '%[3]s'`, safePointName, safePointValue, safePointComment)
	tk.MustExec(updateSafePoint)

	// Set snapshot to a time before save point will fail.
	_, err := tk.Exec("set @@tidb_snapshot = '2006-01-01 15:04:05.999999'")
	c.Assert(terror.ErrorEqual(err, variable.ErrSnapshotTooOld), IsTrue)
	// SnapshotTS Is not updated if check failed.
	c.Assert(tk.Se.GetSessionVars().SnapshotTS, Equals, uint64(0))

	curVer1, _ := s.store.CurrentVersion()
	time.Sleep(time.Millisecond)
	snapshotTime := time.Now()
	time.Sleep(time.Millisecond)
	curVer2, _ := s.store.CurrentVersion()
	tk.MustExec("insert history_read values (2)")
	tk.MustQuery("select * from history_read").Check(testkit.Rows("1", "2"))
	tk.MustExec("set @@tidb_snapshot = '" + snapshotTime.Format("2006-01-02 15:04:05.999999") + "'")
	ctx := tk.Se.(context.Context)
	snapshotTS := ctx.GetSessionVars().SnapshotTS
	c.Assert(snapshotTS, Greater, curVer1.Ver)
	c.Assert(snapshotTS, Less, curVer2.Ver)
	tk.MustQuery("select * from history_read").Check(testkit.Rows("1"))
	_, err = tk.Exec("insert history_read values (2)")
	c.Assert(err, NotNil)
	_, err = tk.Exec("update history_read set a = 3 where a = 1")
	c.Assert(err, NotNil)
	_, err = tk.Exec("delete from history_read where a = 1")
	c.Assert(err, NotNil)
	tk.MustExec("set @@tidb_snapshot = ''")
	tk.MustQuery("select * from history_read").Check(testkit.Rows("1", "2"))
	tk.MustExec("insert history_read values (3)")
	tk.MustExec("update history_read set a = 4 where a = 3")
	tk.MustExec("delete from history_read where a = 1")

	time.Sleep(time.Millisecond)
	snapshotTime = time.Now()
	time.Sleep(time.Millisecond)
	tk.MustExec("alter table history_read add column b int")
	tk.MustExec("insert history_read values (8, 8), (9, 9)")
	tk.MustQuery("select * from history_read order by a").Check(testkit.Rows("2 <nil>", "4 <nil>", "8 8", "9 9"))
	tk.MustExec("set @@tidb_snapshot = '" + snapshotTime.Format("2006-01-02 15:04:05.999999") + "'")
	tk.MustQuery("select * from history_read order by a").Check(testkit.Rows("2", "4"))
	tk.MustExec("set @@tidb_snapshot = ''")
	tk.MustQuery("select * from history_read order by a").Check(testkit.Rows("2 <nil>", "4 <nil>", "8 8", "9 9"))
}

func (s *testSuite) TestScanControlSelection(c *C) {
	defer func() {
		s.cleanEnv(c)
		testleak.AfterTest(c)()
	}()
	tk := testkit.NewTestKit(c, s.store)
	tk.MustExec("use test")
	tk.MustExec("drop table if exists t")
	tk.MustExec("create table t(a int primary key, b int, c int, index idx_b(b))")
	tk.MustExec("insert into t values (1, 1, 1), (2, 1, 1), (3, 1, 2), (4, 2, 3)")
	tk.MustQuery("select (select count(1) k from t s where s.b = t1.c) from t t1").Check(testkit.Rows("3", "3", "1", "0"))
}

func (s *testSuite) TestSimpleDAG(c *C) {
	defer func() {
		s.cleanEnv(c)
		testleak.AfterTest(c)()
	}()
	tk := testkit.NewTestKit(c, s.store)
	tk.MustExec("use test")
	tk.MustExec("drop table if exists t")
	tk.MustExec("create table t(a int primary key, b int, c int)")
	tk.MustExec("insert into t values (1, 1, 1), (2, 1, 1), (3, 1, 2), (4, 2, 3)")
	tk.MustQuery("select a from t").Check(testkit.Rows("1", "2", "3", "4"))
	tk.MustQuery("select * from t where a = 4").Check(testkit.Rows("4 2 3"))
	tk.MustQuery("select a from t limit 1").Check(testkit.Rows("1"))
	tk.MustQuery("select a from t order by a desc").Check(testkit.Rows("4", "3", "2", "1"))
	tk.MustQuery("select a from t order by a desc limit 1").Check(testkit.Rows("4"))
	tk.MustQuery("select a from t order by b desc limit 1").Check(testkit.Rows("4"))
	tk.MustQuery("select a from t where a < 3").Check(testkit.Rows("1", "2"))
	tk.MustQuery("select a from t where b > 1").Check(testkit.Rows("4"))
	tk.MustQuery("select a from t where b > 1 and a < 3").Check(testkit.Rows())
	tk.MustQuery("select count(*) from t where b > 1 and a < 3").Check(testkit.Rows("0"))
	tk.MustQuery("select count(*) from t").Check(testkit.Rows("4"))
	tk.MustQuery("select count(*), c from t group by c").Check(testkit.Rows("2 1", "1 2", "1 3"))
	tk.MustQuery("select sum(c) from t group by b").Check(testkit.Rows("4", "3"))
	tk.MustQuery("select avg(a) from t group by b").Check(testkit.Rows("2.0000", "4.0000"))
	tk.MustQuery("select sum(distinct c) from t group by b").Check(testkit.Rows("3", "3"))

	tk.MustExec("create index i on t(c,b)")
	tk.MustQuery("select a from t where c = 1").Check(testkit.Rows("1", "2"))
	tk.MustQuery("select a from t where c = 1 and a < 2").Check(testkit.Rows("1"))
	tk.MustQuery("select a from t where c = 1 order by a limit 1").Check(testkit.Rows("1"))
	tk.MustQuery("select count(*) from t where c = 1 ").Check(testkit.Rows("2"))
	tk.MustExec("create index i1 on t(b)")
	tk.MustQuery("select c from t where b = 2").Check(testkit.Rows("3"))
	tk.MustQuery("select * from t where b = 2").Check(testkit.Rows("4 2 3"))
	tk.MustQuery("select count(*) from t where b = 1").Check(testkit.Rows("3"))
	tk.MustQuery("select * from t where b = 1 and a > 1 limit 1").Check(testkit.Rows("2 1 1"))
}

func (s *testSuite) TestConvertToBit(c *C) {
	defer func() {
		s.cleanEnv(c)
		testleak.AfterTest(c)()
	}()
	tk := testkit.NewTestKit(c, s.store)
	tk.MustExec("use test")
	tk.MustExec("drop table if exists t, t1")
	tk.MustExec("create table t (a bit(64))")
	tk.MustExec("create table t1 (a varchar(2))")
	tk.MustExec(`insert t1 value ('10')`)
	tk.MustExec(`insert t select a from t1`)
	tk.MustQuery("select a+0 from t").Check(testkit.Rows("12592"))

	tk.MustExec("drop table if exists t, t1")
	tk.MustExec("create table t (a bit(64))")
	tk.MustExec("create table t1 (a binary(2))")
	tk.MustExec(`insert t1 value ('10')`)
	tk.MustExec(`insert t select a from t1`)
	tk.MustQuery("select a+0 from t").Check(testkit.Rows("12592"))

	tk.MustExec("drop table if exists t, t1")
	tk.MustExec("create table t (a bit(64))")
	tk.MustExec("create table t1 (a datetime)")
	tk.MustExec(`insert t1 value ('09-01-01')`)
	tk.MustExec(`insert t select a from t1`)
	tk.MustQuery("select a+0 from t").Check(testkit.Rows("20090101000000"))
}

func (s *testSuite) TestTimestampTimeZone(c *C) {
	defer func() {
		s.cleanEnv(c)
		testleak.AfterTest(c)()
	}()
	tk := testkit.NewTestKit(c, s.store)
	tk.MustExec("use test")
	tk.MustExec("drop table if exists t")
	tk.MustExec("create table t (ts timestamp)")
	tk.MustExec("set time_zone = '+00:00'")
	tk.MustExec("insert into t values ('2017-04-27 22:40:42')")
	// The timestamp will get different value if time_zone session variable changes.
	tests := []struct {
		timezone string
		expect   string
	}{
		{"+10:00", "2017-04-28 08:40:42"},
		{"-6:00", "2017-04-27 16:40:42"},
	}
	for _, tt := range tests {
		tk.MustExec(fmt.Sprintf("set time_zone = '%s'", tt.timezone))
		tk.MustQuery("select * from t").Check(testkit.Rows(tt.expect))
	}

	// For issue https://github.com/pingcap/tidb/issues/3467
	tk.MustExec("drop table if exists t1")
	tk.MustExec(`CREATE TABLE t1 (
 	      id bigint(20) NOT NULL AUTO_INCREMENT,
 	      uid int(11) DEFAULT NULL,
 	      datetime timestamp NOT NULL DEFAULT CURRENT_TIMESTAMP,
 	      ip varchar(128) DEFAULT NULL,
 	    PRIMARY KEY (id),
 	      KEY i_datetime (datetime),
 	      KEY i_userid (uid)
 	    );`)
	tk.MustExec(`INSERT INTO t1 VALUES (123381351,1734,"2014-03-31 08:57:10","127.0.0.1");`)
	r := tk.MustQuery("select datetime from t1;") // Cover TableReaderExec
	r.Check(testkit.Rows("2014-03-31 08:57:10"))
	r = tk.MustQuery("select datetime from t1 where datetime='2014-03-31 08:57:10';")
	r.Check(testkit.Rows("2014-03-31 08:57:10")) // Cover IndexReaderExec
	r = tk.MustQuery("select * from t1 where datetime='2014-03-31 08:57:10';")
	r.Check(testkit.Rows("123381351 1734 2014-03-31 08:57:10 127.0.0.1")) // Cover IndexLookupExec

	// For issue https://github.com/pingcap/tidb/issues/3485
	tk.MustExec("drop table if exists t1")
	tk.MustExec(`CREATE TABLE t1 (
	    id bigint(20) NOT NULL AUTO_INCREMENT,
	    datetime timestamp NOT NULL DEFAULT CURRENT_TIMESTAMP,
	    PRIMARY KEY (id)
	  );`)
	tk.MustExec(`INSERT INTO t1 VALUES (123381351,"2014-03-31 08:57:10");`)
	r = tk.MustQuery(`select * from t1 where datetime="2014-03-31 08:57:10";`)
	r.Check(testkit.Rows("123381351 2014-03-31 08:57:10"))
	tk.MustExec(`alter table t1 add key i_datetime (datetime);`)
	r = tk.MustQuery(`select * from t1 where datetime="2014-03-31 08:57:10";`)
	r.Check(testkit.Rows("123381351 2014-03-31 08:57:10"))
	r = tk.MustQuery(`select * from t1;`)
	r.Check(testkit.Rows("123381351 2014-03-31 08:57:10"))
	r = tk.MustQuery("select datetime from t1 where datetime='2014-03-31 08:57:10';")
	r.Check(testkit.Rows("2014-03-31 08:57:10"))
}

func (s *testSuite) TestTiDBCurrentTS(c *C) {
	defer func() {
		s.cleanEnv(c)
		testleak.AfterTest(c)()
	}()
	tk := testkit.NewTestKit(c, s.store)
	tk.MustQuery("select @@tidb_current_ts").Check(testkit.Rows("0"))
	tk.MustExec("begin")
	rows := tk.MustQuery("select @@tidb_current_ts").Rows()
	tsStr := rows[0][0].(string)
	c.Assert(tsStr, Equals, fmt.Sprintf("%d", tk.Se.Txn().StartTS()))
	tk.MustExec("commit")
	tk.MustQuery("select @@tidb_current_ts").Check(testkit.Rows("0"))

	_, err := tk.Exec("set @@tidb_current_ts = '1'")
	c.Assert(terror.ErrorEqual(err, variable.ErrReadOnly), IsTrue)
}

func (s *testSuite) TestSelectForUpdate(c *C) {
	defer func() {
		s.cleanEnv(c)
		testleak.AfterTest(c)()
	}()
	tk := testkit.NewTestKit(c, s.store)
	tk.MustExec("use test")
	tk1 := testkit.NewTestKit(c, s.store)
	tk1.MustExec("use test")
	tk2 := testkit.NewTestKit(c, s.store)
	tk2.MustExec("use test")

	tk.MustExec("drop table if exists t, t1")

	c.Assert(tk.Se.Txn(), IsNil)
	tk.MustExec("create table t (c1 int, c2 int, c3 int)")
	tk.MustExec("insert t values (11, 2, 3)")
	tk.MustExec("insert t values (12, 2, 3)")
	tk.MustExec("insert t values (13, 2, 3)")

	tk.MustExec("create table t1 (c1 int)")
	tk.MustExec("insert t1 values (11)")

	// conflict
	tk1.MustExec("begin")
	tk1.MustQuery("select * from t where c1=11 for update")

	tk2.MustExec("begin")
	tk2.MustExec("update t set c2=211 where c1=11")
	tk2.MustExec("commit")

	_, err := tk1.Exec("commit")
	c.Assert(err, NotNil)

	// no conflict for subquery.
	tk1.MustExec("begin")
	tk1.MustQuery("select * from t where exists(select null from t1 where t1.c1=t.c1) for update")

	tk2.MustExec("begin")
	tk2.MustExec("update t set c2=211 where c1=12")
	tk2.MustExec("commit")

	tk1.MustExec("commit")

	// not conflict
	tk1.MustExec("begin")
	tk1.MustQuery("select * from t where c1=11 for update")

	tk2.MustExec("begin")
	tk2.MustExec("update t set c2=22 where c1=12")
	tk2.MustExec("commit")

	tk1.MustExec("commit")

	// not conflict, auto commit
	tk1.MustExec("set @@autocommit=1;")
	tk1.MustQuery("select * from t where c1=11 for update")

	tk2.MustExec("begin")
	tk2.MustExec("update t set c2=211 where c1=11")
	tk2.MustExec("commit")

	tk1.MustExec("commit")
}

func (s *testSuite) TestFuncREPEAT(c *C) {
	tk := testkit.NewTestKit(c, s.store)
	defer func() {
		s.cleanEnv(c)
		testleak.AfterTest(c)()
	}()
	tk.MustExec("USE test;")
	tk.MustExec("DROP TABLE IF EXISTS table_string;")
	tk.MustExec("CREATE TABLE table_string(a CHAR(20), b VARCHAR(20), c TINYTEXT, d TEXT(20), e MEDIUMTEXT, f LONGTEXT, g BIGINT);")
	tk.MustExec("INSERT INTO table_string (a, b, c, d, e, f, g) VALUES ('a', 'b', 'c', 'd', 'e', 'f', 2);")
	tk.CheckExecResult(1, 0)

	r := tk.MustQuery("SELECT REPEAT(a, g), REPEAT(b, g), REPEAT(c, g), REPEAT(d, g), REPEAT(e, g), REPEAT(f, g) FROM table_string;")
	r.Check(testkit.Rows("aa bb cc dd ee ff"))

	r = tk.MustQuery("SELECT REPEAT(NULL, g), REPEAT(NULL, g), REPEAT(NULL, g), REPEAT(NULL, g), REPEAT(NULL, g), REPEAT(NULL, g) FROM table_string;")
	r.Check(testkit.Rows("<nil> <nil> <nil> <nil> <nil> <nil>"))

	r = tk.MustQuery("SELECT REPEAT(a, NULL), REPEAT(b, NULL), REPEAT(c, NULL), REPEAT(d, NULL), REPEAT(e, NULL), REPEAT(f, NULL) FROM table_string;")
	r.Check(testkit.Rows("<nil> <nil> <nil> <nil> <nil> <nil>"))

	r = tk.MustQuery("SELECT REPEAT(a, 2), REPEAT(b, 2), REPEAT(c, 2), REPEAT(d, 2), REPEAT(e, 2), REPEAT(f, 2) FROM table_string;")
	r.Check(testkit.Rows("aa bb cc dd ee ff"))

	r = tk.MustQuery("SELECT REPEAT(NULL, 2), REPEAT(NULL, 2), REPEAT(NULL, 2), REPEAT(NULL, 2), REPEAT(NULL, 2), REPEAT(NULL, 2) FROM table_string;")
	r.Check(testkit.Rows("<nil> <nil> <nil> <nil> <nil> <nil>"))

	r = tk.MustQuery("SELECT REPEAT(a, -1), REPEAT(b, -2), REPEAT(c, -2), REPEAT(d, -2), REPEAT(e, -2), REPEAT(f, -2) FROM table_string;")
	r.Check(testkit.Rows("     "))

	r = tk.MustQuery("SELECT REPEAT(a, 0), REPEAT(b, 0), REPEAT(c, 0), REPEAT(d, 0), REPEAT(e, 0), REPEAT(f, 0) FROM table_string;")
	r.Check(testkit.Rows("     "))

	r = tk.MustQuery("SELECT REPEAT(a, 16777217), REPEAT(b, 16777217), REPEAT(c, 16777217), REPEAT(d, 16777217), REPEAT(e, 16777217), REPEAT(f, 16777217) FROM table_string;")
	r.Check(testkit.Rows("<nil> <nil> <nil> <nil> <nil> <nil>"))
}

func (s *testSuite) TestEmptyEnum(c *C) {
	tk := testkit.NewTestKit(c, s.store)
	defer func() {
		s.cleanEnv(c)
		testleak.AfterTest(c)()
	}()
	tk.MustExec("use test")
	tk.MustExec("drop table if exists t")
	tk.MustExec("create table t (e enum('Y', 'N'))")
	tk.MustExec("set sql_mode='STRICT_TRANS_TABLES'")
	_, err := tk.Exec("insert into t values (0)")
	c.Assert(terror.ErrorEqual(err, types.ErrTruncated), IsTrue)
	_, err = tk.Exec("insert into t values ('abc')")
	c.Assert(terror.ErrorEqual(err, types.ErrTruncated), IsTrue)

	tk.MustExec("set sql_mode=''")
	tk.MustExec("insert into t values (0)")
	tk.MustQuery("select * from t").Check(testkit.Rows(""))
	tk.MustExec("insert into t values ('abc')")
	tk.MustQuery("select * from t").Check(testkit.Rows("", ""))
	tk.MustExec("insert into t values (null)")
	tk.MustQuery("select * from t").Check(testkit.Rows("", "", "<nil>"))
}

func (s *testSuite) TestMiscellaneousBuiltin(c *C) {
	defer func() {
		s.cleanEnv(c)
		testleak.AfterTest(c)()
	}()

	tk := testkit.NewTestKit(c, s.store)
	tk.MustExec("use test")
	// for uuid
	r := tk.MustQuery("select uuid(), uuid(), uuid(), uuid(), uuid(), uuid();")
	for _, it := range r.Rows() {
		for _, item := range it {
			uuid, ok := item.(string)
			c.Assert(ok, Equals, true)
			list := strings.Split(uuid, "-")
			c.Assert(len(list), Equals, 5)
			c.Assert(len(list[0]), Equals, 8)
			c.Assert(len(list[1]), Equals, 4)
			c.Assert(len(list[2]), Equals, 4)
			c.Assert(len(list[3]), Equals, 4)
			c.Assert(len(list[4]), Equals, 12)
		}
	}
}

<<<<<<< HEAD
func (s *testSuite) TestSchemaCheckerSQL(c *C) {
	defer testleak.AfterTest(c)()
	store, err := tikv.NewMockTikvStore()
	c.Assert(err, IsNil)
	tidb.SetStatsLease(0)
	lease := 5 * time.Millisecond
	tidb.SetSchemaLease(lease)
	dom, err := tidb.BootstrapSession(store)
	c.Assert(err, IsNil)
	defer dom.Close()
	defer store.Close()

	tk := testkit.NewTestKit(c, store)
	tk.MustExec(`use test`)
	se1, err := tidb.CreateSession(store)
	c.Assert(err, IsNil)
	defer se1.Close()
	_, err = se1.Execute(`use test`)
	c.Assert(err, IsNil)

	// create table
	tk.MustExec(`create table t (id int, c int);`)
	tk.MustExec(`create table t1 (id int, c int);`)
	// insert data
	tk.MustExec(`insert into t values(1, 1);`)

	// The schema version is out of date in the first transaction, but the SQL can be retried.
	tk.MustExec(`begin;`)
	tk.MustExec(`alter table t add index idx(c);`)
	time.Sleep(lease * 2)
	tk.MustExec(`insert into t1 values(2, 2);`)
	tk.MustExec(`commit;`)
	// The schema version is out of date in the first transaction, and the SQL can't be retried.
	tidb.SchemaChangedWithoutRetry = true
	tk.MustExec(`begin;`)
	_, err = se1.Execute(`alter table t add index idx1(c);`)
	c.Assert(err, IsNil)
	time.Sleep(lease * 2)
	tk.MustExec(`insert into t values(2, 2);`)
	_, err = tk.Exec(`commit;`)
	c.Assert(terror.ErrorEqual(err, domain.ErrInfoSchemaChanged), IsTrue, Commentf("err %v", err))
	// The schema version is out of date in the first transaction, and the SQL can't be retried.
	// But the transaction related table IDs aren't in the updated table IDs.
	tk.MustExec(`begin;`)
	tk.MustExec(`alter table t add index idx2(c);`)
	time.Sleep(lease * 2)
	tk.MustExec(`insert into t1 values(2, 2);`)
	tk.MustExec(`commit;`)
=======
type checkRequestClient struct {
	tikv.Client
	priority pb.CommandPri
	mu       struct {
		sync.RWMutex
		turnOn bool
	}
}

func (c *checkRequestClient) SendReq(ctx goctx.Context, addr string, req *tikvrpc.Request) (*tikvrpc.Response, error) {
	resp, err := c.Client.SendReq(ctx, addr, req)
	c.mu.RLock()
	turnOn := c.mu.turnOn
	c.mu.RUnlock()
	if !turnOn {
		switch req.Type {
		case tikvrpc.CmdCop:
			if c.priority != req.Priority {
				return nil, errors.New("fail to set priority")
			}
		}
	}
	return resp, err
}

type testPrioritySuite struct{}

var _ = Suite(testPrioritySuite{})

func (s testPrioritySuite) TestCoprocessorPriority(c *C) {
	cli := &checkRequestClient{}
	hijackClient := func(c tikv.Client) tikv.Client {
		cli.Client = c
		return cli
	}

	tmpStore, err := tikv.NewMockTikvStore(
		tikv.WithHijackClient(hijackClient),
	)
	defer tmpStore.Close()
	c.Assert(err, IsNil)
	dom, err := tidb.BootstrapSession(tmpStore)
	c.Assert(err, IsNil)
	defer dom.Close()

	tk := testkit.NewTestKit(c, tmpStore)
	tk.MustExec("use test")
	tk.MustExec("create table t (id int primary key)")
	tk.MustExec("insert into t values (1)")

	cli.mu.Lock()
	cli.mu.turnOn = true
	cli.mu.Unlock()
	cli.priority = pb.CommandPri_High
	tk.MustQuery("select id from t where id = 1")

	cli.priority = pb.CommandPri_Low
	tk.MustQuery("select count(*) from t")

	cli.priority = pb.CommandPri_Low
	tk.MustExec("update t set id = 3")

	cli.priority = pb.CommandPri_Low
	tk.MustExec("delete from t")

	cli.priority = pb.CommandPri_Normal
	tk.MustExec("insert into t values (2)")

	// TODO: Those are not point get, but they should be high priority.
	// cli.priority = pb.CommandPri_High
	// tk.MustExec("delete from t where id = 2")
	// tk.MustExec("update t set id = 2 where id = 1")
>>>>>>> 43c4b1f2
}<|MERGE_RESOLUTION|>--- conflicted
+++ resolved
@@ -2465,7 +2465,6 @@
 	}
 }
 
-<<<<<<< HEAD
 func (s *testSuite) TestSchemaCheckerSQL(c *C) {
 	defer testleak.AfterTest(c)()
 	store, err := tikv.NewMockTikvStore()
@@ -2514,7 +2513,8 @@
 	time.Sleep(lease * 2)
 	tk.MustExec(`insert into t1 values(2, 2);`)
 	tk.MustExec(`commit;`)
-=======
+}
+
 type checkRequestClient struct {
 	tikv.Client
 	priority pb.CommandPri
@@ -2587,5 +2587,4 @@
 	// cli.priority = pb.CommandPri_High
 	// tk.MustExec("delete from t where id = 2")
 	// tk.MustExec("update t set id = 2 where id = 1")
->>>>>>> 43c4b1f2
 }